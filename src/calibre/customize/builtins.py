import os.path
__license__   = 'GPL v3'
__copyright__ = '2008, Kovid Goyal <kovid at kovidgoyal.net>'

import textwrap, os, glob, functools
from calibre.customize import FileTypePlugin, MetadataReaderPlugin, \
    MetadataWriterPlugin, PreferencesPlugin, InterfaceActionBase
from calibre.constants import numeric_version
from calibre.ebooks.metadata.archive import ArchiveExtract, get_cbz_metadata

# To archive plugins {{{
class HTML2ZIP(FileTypePlugin):
    name = 'HTML to ZIP'
    author = 'Kovid Goyal'
    description = textwrap.dedent(_('''\
Follow all local links in an HTML file and create a ZIP \
file containing all linked files. This plugin is run \
every time you add an HTML file to the library.\
'''))
    version = numeric_version
    file_types = set(['html', 'htm', 'xhtml', 'xhtm', 'shtm', 'shtml'])
    supported_platforms = ['windows', 'osx', 'linux']
    on_import = True

    def run(self, htmlfile):
        from calibre.ptempfile import TemporaryDirectory
        from calibre.gui2.convert.gui_conversion import gui_convert
        from calibre.customize.conversion import OptionRecommendation
        from calibre.ebooks.epub import initialize_container

        with TemporaryDirectory('_plugin_html2zip') as tdir:
            recs =[('debug_pipeline', tdir, OptionRecommendation.HIGH)]
            recs.append(['keep_ligatures', True, OptionRecommendation.HIGH])
            if self.site_customization and self.site_customization.strip():
                recs.append(['input_encoding', self.site_customization.strip(),
                    OptionRecommendation.HIGH])
            gui_convert(htmlfile, tdir, recs, abort_after_input_dump=True)
            of = self.temporary_file('_plugin_html2zip.zip')
            tdir = os.path.join(tdir, 'input')
            opf = glob.glob(os.path.join(tdir, '*.opf'))[0]
            ncx = glob.glob(os.path.join(tdir, '*.ncx'))
            if ncx:
                os.remove(ncx[0])
            epub = initialize_container(of.name, os.path.basename(opf))
            epub.add_dir(tdir)
            epub.close()

        return of.name

    def customization_help(self, gui=False):
        return _('Character encoding for the input HTML files. Common choices '
        'include: cp1252, latin1, iso-8859-1 and utf-8.')


class PML2PMLZ(FileTypePlugin):
    name = 'PML to PMLZ'
    author = 'John Schember'
    description = _('Create a PMLZ archive containing the PML file '
        'and all images in the directory pmlname_img or images. '
        'This plugin is run every time you add '
        'a PML file to the library.')
    version = numeric_version
    file_types = set(['pml'])
    supported_platforms = ['windows', 'osx', 'linux']
    on_import = True

    def run(self, pmlfile):
        import zipfile

        of = self.temporary_file('_plugin_pml2pmlz.pmlz')
        pmlz = zipfile.ZipFile(of.name, 'w')
        pmlz.write(pmlfile, os.path.basename(pmlfile), zipfile.ZIP_DEFLATED)

        pml_img = os.path.splitext(pmlfile)[0] + '_img'
        i_img = os.path.join(os.path.dirname(pmlfile),'images')
        img_dir = pml_img if os.path.isdir(pml_img) else i_img if \
            os.path.isdir(i_img) else ''
        if img_dir:
            for image in glob.glob(os.path.join(img_dir, '*.png')):
                pmlz.write(image, os.path.join('images', (os.path.basename(image))))
        pmlz.close()

        return of.name

# }}}

# Metadata reader plugins {{{
class ComicMetadataReader(MetadataReaderPlugin):

    name = 'Read comic metadata'
    file_types = set(['cbr', 'cbz'])
    description = _('Extract cover from comic files')

    def get_metadata(self, stream, ftype):
        if ftype == 'cbr':
            from calibre.libunrar import extract_first_alphabetically as extract_first
            extract_first
        else:
            from calibre.libunzip import extract_member
            extract_first = functools.partial(extract_member,
                    sort_alphabetically=True)
        from calibre.ebooks.metadata import MetaInformation
        ret = extract_first(stream)
        mi = MetaInformation(None, None)
        stream.seek(0)
        if ftype == 'cbz':
            try:
                mi.smart_update(get_cbz_metadata(stream))
            except:
                pass
        if ret is not None:
            path, data = ret
            ext = os.path.splitext(path)[1][1:]
            mi.cover_data = (ext.lower(), data)
        return mi

class CHMMetadataReader(MetadataReaderPlugin):

    name        = 'Read CHM metadata'
    file_types  = set(['chm'])
    description = _('Read metadata from %s files') % 'CHM'

    def get_metadata(self, stream, ftype):
        from calibre.ebooks.chm.metadata import get_metadata
        return get_metadata(stream)


class EPUBMetadataReader(MetadataReaderPlugin):

    name        = 'Read EPUB metadata'
    file_types  = set(['epub'])
    description = _('Read metadata from %s files')%'EPUB'

    def get_metadata(self, stream, ftype):
        from calibre.ebooks.metadata.epub import get_metadata, get_quick_metadata
        if self.quick:
            return get_quick_metadata(stream)
        return get_metadata(stream)

class FB2MetadataReader(MetadataReaderPlugin):

    name        = 'Read FB2 metadata'
    file_types  = set(['fb2'])
    description = _('Read metadata from %s files')%'FB2'

    def get_metadata(self, stream, ftype):
        from calibre.ebooks.metadata.fb2 import get_metadata
        return get_metadata(stream)

class HTMLMetadataReader(MetadataReaderPlugin):

    name        = 'Read HTML metadata'
    file_types  = set(['html'])
    description = _('Read metadata from %s files')%'HTML'

    def get_metadata(self, stream, ftype):
        from calibre.ebooks.metadata.html import get_metadata
        return get_metadata(stream)

class IMPMetadataReader(MetadataReaderPlugin):

    name        = 'Read IMP metadata'
    file_types  = set(['imp'])
    description = _('Read metadata from %s files')%'IMP'
    author      = 'Ashish Kulkarni'

    def get_metadata(self, stream, ftype):
        from calibre.ebooks.metadata.imp import get_metadata
        return get_metadata(stream)

class LITMetadataReader(MetadataReaderPlugin):

    name        = 'Read LIT metadata'
    file_types  = set(['lit'])
    description = _('Read metadata from %s files')%'LIT'

    def get_metadata(self, stream, ftype):
        from calibre.ebooks.metadata.lit import get_metadata
        return get_metadata(stream)

class LRFMetadataReader(MetadataReaderPlugin):

    name        = 'Read LRF metadata'
    file_types  = set(['lrf'])
    description = _('Read metadata from %s files')%'LRF'

    def get_metadata(self, stream, ftype):
        from calibre.ebooks.lrf.meta import get_metadata
        return get_metadata(stream)

class LRXMetadataReader(MetadataReaderPlugin):

    name        = 'Read LRX metadata'
    file_types  = set(['lrx'])
    description = _('Read metadata from %s files')%'LRX'

    def get_metadata(self, stream, ftype):
        from calibre.ebooks.metadata.lrx import get_metadata
        return get_metadata(stream)

class MOBIMetadataReader(MetadataReaderPlugin):

    name        = 'Read MOBI metadata'
    file_types  = set(['mobi', 'prc', 'azw'])
    description = _('Read metadata from %s files')%'MOBI'

    def get_metadata(self, stream, ftype):
        from calibre.ebooks.mobi.reader import get_metadata
        return get_metadata(stream)

class ODTMetadataReader(MetadataReaderPlugin):

    name        = 'Read ODT metadata'
    file_types  = set(['odt'])
    description = _('Read metadata from %s files')%'ODT'

    def get_metadata(self, stream, ftype):
        from calibre.ebooks.metadata.odt import get_metadata
        return get_metadata(stream)

class OPFMetadataReader(MetadataReaderPlugin):

    name        = 'Read OPF metadata'
    file_types  = set(['opf'])
    description = _('Read metadata from %s files')%'OPF'

    def get_metadata(self, stream, ftype):
        from calibre.ebooks.metadata.opf2 import OPF
        return OPF(stream, os.getcwd()).to_book_metadata()

class PDBMetadataReader(MetadataReaderPlugin):

    name        = 'Read PDB metadata'
    file_types  = set(['pdb'])
    description = _('Read metadata from %s files') % 'PDB'
    author      = 'John Schember'

    def get_metadata(self, stream, ftype):
        from calibre.ebooks.metadata.pdb import get_metadata
        return get_metadata(stream)

class PDFMetadataReader(MetadataReaderPlugin):

    name        = 'Read PDF metadata'
    file_types  = set(['pdf'])
    description = _('Read metadata from %s files')%'PDF'

    def get_metadata(self, stream, ftype):
        from calibre.ebooks.metadata.pdf import get_metadata, get_quick_metadata
        if self.quick:
            return get_quick_metadata(stream)
        return get_metadata(stream)

class PMLMetadataReader(MetadataReaderPlugin):

    name        = 'Read PML metadata'
    file_types  = set(['pml', 'pmlz'])
    description = _('Read metadata from %s files') % 'PML'
    author      = 'John Schember'

    def get_metadata(self, stream, ftype):
        from calibre.ebooks.metadata.pml import get_metadata
        return get_metadata(stream)

class RARMetadataReader(MetadataReaderPlugin):

    name = 'Read RAR metadata'
    file_types = set(['rar'])
    description = _('Read metadata from ebooks in RAR archives')

    def get_metadata(self, stream, ftype):
        from calibre.ebooks.metadata.rar import get_metadata
        return get_metadata(stream)

class RBMetadataReader(MetadataReaderPlugin):

    name        = 'Read RB metadata'
    file_types  = set(['rb'])
    description = _('Read metadata from %s files')%'RB'
    author      = 'Ashish Kulkarni'

    def get_metadata(self, stream, ftype):
        from calibre.ebooks.metadata.rb import get_metadata
        return get_metadata(stream)

class RTFMetadataReader(MetadataReaderPlugin):

    name        = 'Read RTF metadata'
    file_types  = set(['rtf'])
    description = _('Read metadata from %s files')%'RTF'

    def get_metadata(self, stream, ftype):
        from calibre.ebooks.metadata.rtf import get_metadata
        return get_metadata(stream)

class SNBMetadataReader(MetadataReaderPlugin):

    name        = 'Read SNB metadata'
    file_types  = set(['snb'])
    description = _('Read metadata from %s files') % 'SNB'
    author      = 'Li Fanxi'

    def get_metadata(self, stream, ftype):
        from calibre.ebooks.metadata.snb import get_metadata
        return get_metadata(stream)

class TOPAZMetadataReader(MetadataReaderPlugin):

    name        = 'Read Topaz metadata'
    file_types  = set(['tpz', 'azw1'])
    description = _('Read metadata from %s files')%'MOBI'

    def get_metadata(self, stream, ftype):
        from calibre.ebooks.metadata.topaz import get_metadata
        return get_metadata(stream)

class TXTMetadataReader(MetadataReaderPlugin):

    name        = 'Read TXT metadata'
    file_types  = set(['txt'])
    description = _('Read metadata from %s files') % 'TXT'
    author      = 'John Schember'

    def get_metadata(self, stream, ftype):
        from calibre.ebooks.metadata.txt import get_metadata
        return get_metadata(stream)

class ZipMetadataReader(MetadataReaderPlugin):

    name = 'Read ZIP metadata'
    file_types = set(['zip', 'oebzip'])
    description = _('Read metadata from ebooks in ZIP archives')

    def get_metadata(self, stream, ftype):
        from calibre.ebooks.metadata.zip import get_metadata
        return get_metadata(stream)
# }}}

# Metadata writer plugins {{{

class EPUBMetadataWriter(MetadataWriterPlugin):

    name = 'Set EPUB metadata'
    file_types = set(['epub'])
    description = _('Set metadata in %s files')%'EPUB'

    def set_metadata(self, stream, mi, type):
        from calibre.ebooks.metadata.epub import set_metadata
        set_metadata(stream, mi, apply_null=self.apply_null)

class LRFMetadataWriter(MetadataWriterPlugin):

    name = 'Set LRF metadata'
    file_types = set(['lrf'])
    description = _('Set metadata in %s files')%'LRF'

    def set_metadata(self, stream, mi, type):
        from calibre.ebooks.lrf.meta import set_metadata
        set_metadata(stream, mi)

class MOBIMetadataWriter(MetadataWriterPlugin):

    name        = 'Set MOBI metadata'
    file_types  = set(['mobi', 'prc', 'azw'])
    description = _('Set metadata in %s files')%'MOBI'
    author      = 'Marshall T. Vandegrift'

    def set_metadata(self, stream, mi, type):
        from calibre.ebooks.metadata.mobi import set_metadata
        set_metadata(stream, mi)

class PDBMetadataWriter(MetadataWriterPlugin):

    name        = 'Set PDB metadata'
    file_types  = set(['pdb'])
    description = _('Set metadata from %s files') % 'PDB'
    author      = 'John Schember'

    def set_metadata(self, stream, mi, type):
        from calibre.ebooks.metadata.pdb import set_metadata
        set_metadata(stream, mi)

class PDFMetadataWriter(MetadataWriterPlugin):

    name        = 'Set PDF metadata'
    file_types  = set(['pdf'])
    description = _('Set metadata in %s files') % 'PDF'
    author      = 'Kovid Goyal'

    def set_metadata(self, stream, mi, type):
        from calibre.ebooks.metadata.pdf import set_metadata
        set_metadata(stream, mi)

class RTFMetadataWriter(MetadataWriterPlugin):

    name = 'Set RTF metadata'
    file_types = set(['rtf'])
    description = _('Set metadata in %s files')%'RTF'

    def set_metadata(self, stream, mi, type):
        from calibre.ebooks.metadata.rtf import set_metadata
        set_metadata(stream, mi)

class TOPAZMetadataWriter(MetadataWriterPlugin):

    name        = 'Set TOPAZ metadata'
    file_types  = set(['tpz', 'azw1'])
    description = _('Set metadata in %s files')%'TOPAZ'
    author      = 'Greg Riker'

    def set_metadata(self, stream, mi, type):
        from calibre.ebooks.metadata.topaz import set_metadata
        set_metadata(stream, mi)

# }}}

from calibre.ebooks.comic.input import ComicInput
from calibre.ebooks.epub.input import EPUBInput
from calibre.ebooks.fb2.input import FB2Input
from calibre.ebooks.html.input import HTMLInput
from calibre.ebooks.lit.input import LITInput
from calibre.ebooks.mobi.input import MOBIInput
from calibre.ebooks.odt.input import ODTInput
from calibre.ebooks.pdb.input import PDBInput
from calibre.ebooks.pdf.input import PDFInput
from calibre.ebooks.pml.input import PMLInput
from calibre.ebooks.rb.input import RBInput
from calibre.web.feeds.input import RecipeInput
from calibre.ebooks.rtf.input import RTFInput
from calibre.ebooks.tcr.input import TCRInput
from calibre.ebooks.txt.input import TXTInput
from calibre.ebooks.lrf.input import LRFInput
from calibre.ebooks.chm.input import CHMInput
from calibre.ebooks.snb.input import SNBInput

from calibre.ebooks.epub.output import EPUBOutput
from calibre.ebooks.fb2.output import FB2Output
from calibre.ebooks.lit.output import LITOutput
from calibre.ebooks.lrf.output import LRFOutput
from calibre.ebooks.mobi.output import MOBIOutput
from calibre.ebooks.oeb.output import OEBOutput
from calibre.ebooks.pdb.output import PDBOutput
from calibre.ebooks.pdf.output import PDFOutput
from calibre.ebooks.pml.output import PMLOutput
from calibre.ebooks.rb.output import RBOutput
from calibre.ebooks.rtf.output import RTFOutput
from calibre.ebooks.tcr.output import TCROutput
from calibre.ebooks.txt.output import TXTOutput
from calibre.ebooks.html.output import HTMLOutput
from calibre.ebooks.snb.output import SNBOutput

from calibre.customize.profiles import input_profiles, output_profiles

from calibre.devices.apple.driver import ITUNES
from calibre.devices.hanlin.driver import HANLINV3, HANLINV5, BOOX, SPECTRA
from calibre.devices.blackberry.driver import BLACKBERRY
from calibre.devices.cybook.driver import CYBOOK, ORIZON
from calibre.devices.eb600.driver import EB600, COOL_ER, SHINEBOOK, \
                POCKETBOOK360, GER2, ITALICA, ECLICTO, DBOOK, INVESBOOK, \
                BOOQ, ELONEX, POCKETBOOK301, MENTOR
from calibre.devices.iliad.driver import ILIAD
from calibre.devices.irexdr.driver import IREXDR1000, IREXDR800
from calibre.devices.jetbook.driver import JETBOOK, MIBUK, JETBOOK_MINI
from calibre.devices.kindle.driver import KINDLE, KINDLE2, KINDLE_DX
from calibre.devices.nook.driver import NOOK, NOOK_COLOR
from calibre.devices.prs505.driver import PRS505
from calibre.devices.android.driver import ANDROID, S60
from calibre.devices.nokia.driver import N770, N810, E71X, E52
from calibre.devices.eslick.driver import ESLICK, EBK52
from calibre.devices.nuut2.driver import NUUT2
from calibre.devices.iriver.driver import IRIVER_STORY
from calibre.devices.binatone.driver import README
from calibre.devices.hanvon.driver import N516, EB511, ALEX, AZBOOKA, THEBOOK
from calibre.devices.edge.driver import EDGE
from calibre.devices.teclast.driver import TECLAST_K3, NEWSMY, IPAPYRUS, \
        SOVOS, PICO
from calibre.devices.sne.driver import SNE
from calibre.devices.misc import PALMPRE, AVANT, SWEEX, PDNOVEL, KOGAN, \
        GEMEI, VELOCITYMICRO, PDNOVEL_KOBO, Q600
from calibre.devices.folder_device.driver import FOLDER_DEVICE_FOR_CONFIG
from calibre.devices.kobo.driver import KOBO

from calibre.ebooks.metadata.fetch import GoogleBooks, ISBNDB, Amazon, \
    LibraryThing, Fictionwise
from calibre.ebooks.metadata.douban import DoubanBooks
<<<<<<< HEAD
from calibre.ebooks.metadata.nicebooks import NiceBooks
from calibre.ebooks.metadata.fictionwise import Fictionwise
=======
from calibre.ebooks.metadata.nicebooks import NiceBooks, NiceBooksCovers
>>>>>>> fc524ee7
from calibre.ebooks.metadata.covers import OpenLibraryCovers, \
        LibraryThingCovers, DoubanCovers
from calibre.ebooks.metadata.nicebooks import NiceBooksCovers
from calibre.library.catalog import CSV_XML, EPUB_MOBI, BIBTEX
from calibre.ebooks.epub.fix.unmanifested import Unmanifested
from calibre.ebooks.epub.fix.epubcheck import Epubcheck

plugins = [HTML2ZIP, PML2PMLZ, ArchiveExtract, GoogleBooks, ISBNDB, Amazon,
<<<<<<< HEAD
        LibraryThing, Fictionwise, DoubanBooks, NiceBooks,CSV_XML, EPUB_MOBI, BIBTEX, Unmanifested,
        Epubcheck, OpenLibraryCovers, LibraryThingCovers, DoubanCovers, NiceBooksCovers]
=======
        LibraryThing, DoubanBooks, NiceBooks, CSV_XML, EPUB_MOBI, BIBTEX, Unmanifested,
        Epubcheck, OpenLibraryCovers, LibraryThingCovers, DoubanCovers,
        NiceBooksCovers]
>>>>>>> fc524ee7
plugins += [
    ComicInput,
    EPUBInput,
    FB2Input,
    HTMLInput,
    LITInput,
    MOBIInput,
    ODTInput,
    PDBInput,
    PDFInput,
    PMLInput,
    RBInput,
    RecipeInput,
    RTFInput,
    TCRInput,
    TXTInput,
    LRFInput,
    CHMInput,
    SNBInput,
]
plugins += [
    EPUBOutput,
    FB2Output,
    LITOutput,
    LRFOutput,
    MOBIOutput,
    OEBOutput,
    PDBOutput,
    PDFOutput,
    PMLOutput,
    RBOutput,
    RTFOutput,
    TCROutput,
    TXTOutput,
    HTMLOutput,
    SNBOutput,
]
# Order here matters. The first matched device is the one used.
plugins += [
    HANLINV3,
    HANLINV5,
    BLACKBERRY,
    CYBOOK,
    ORIZON,
    ILIAD,
    IREXDR1000,
    IREXDR800,
    JETBOOK,
    JETBOOK_MINI,
    MIBUK,
    SHINEBOOK,
    POCKETBOOK360,
    POCKETBOOK301,
    KINDLE,
    KINDLE2,
    KINDLE_DX,
    NOOK,
    NOOK_COLOR,
    PRS505,
    ANDROID,
    S60,
    N770,
    E71X,
    E52,
    N810,
    COOL_ER,
    ESLICK,
    EBK52,
    NUUT2,
    IRIVER_STORY,
    GER2,
    ITALICA,
    ECLICTO,
    DBOOK,
    INVESBOOK,
    BOOX,
    BOOQ,
    EB600,
    README,
    N516,
    THEBOOK,
    EB511,
    ELONEX,
    TECLAST_K3,
    NEWSMY,
    PICO,
    IPAPYRUS,
    SOVOS,
    EDGE,
    SNE,
    ALEX,
    PALMPRE,
    KOBO,
    AZBOOKA,
    FOLDER_DEVICE_FOR_CONFIG,
    AVANT,
    MENTOR,
    SWEEX,
    Q600,
    KOGAN,
    PDNOVEL,
    SPECTRA,
    GEMEI,
    VELOCITYMICRO,
    PDNOVEL_KOBO,
    ITUNES,
]
plugins += [x for x in list(locals().values()) if isinstance(x, type) and \
                                        x.__name__.endswith('MetadataReader')]
plugins += [x for x in list(locals().values()) if isinstance(x, type) and \
                                        x.__name__.endswith('MetadataWriter')]
plugins += input_profiles + output_profiles

# Interface Actions {{{

class ActionAdd(InterfaceActionBase):
    name = 'Add Books'
    actual_plugin = 'calibre.gui2.actions.add:AddAction'

class ActionFetchAnnotations(InterfaceActionBase):
    name = 'Fetch Annotations'
    actual_plugin = 'calibre.gui2.actions.annotate:FetchAnnotationsAction'

class ActionGenerateCatalog(InterfaceActionBase):
    name = 'Generate Catalog'
    actual_plugin = 'calibre.gui2.actions.catalog:GenerateCatalogAction'

class ActionConvert(InterfaceActionBase):
    name = 'Convert Books'
    actual_plugin = 'calibre.gui2.actions.convert:ConvertAction'

class ActionDelete(InterfaceActionBase):
    name = 'Remove Books'
    actual_plugin = 'calibre.gui2.actions.delete:DeleteAction'

class ActionEditMetadata(InterfaceActionBase):
    name = 'Edit Metadata'
    actual_plugin = 'calibre.gui2.actions.edit_metadata:EditMetadataAction'

class ActionView(InterfaceActionBase):
    name = 'View'
    actual_plugin = 'calibre.gui2.actions.view:ViewAction'

class ActionFetchNews(InterfaceActionBase):
    name = 'Fetch News'
    actual_plugin = 'calibre.gui2.actions.fetch_news:FetchNewsAction'

class ActionSaveToDisk(InterfaceActionBase):
    name = 'Save To Disk'
    actual_plugin = 'calibre.gui2.actions.save_to_disk:SaveToDiskAction'

class ActionShowBookDetails(InterfaceActionBase):
    name = 'Show Book Details'
    actual_plugin = 'calibre.gui2.actions.show_book_details:ShowBookDetailsAction'

class ActionRestart(InterfaceActionBase):
    name = 'Restart'
    actual_plugin = 'calibre.gui2.actions.restart:RestartAction'

class ActionOpenFolder(InterfaceActionBase):
    name = 'Open Folder'
    actual_plugin = 'calibre.gui2.actions.open:OpenFolderAction'

class ActionSendToDevice(InterfaceActionBase):
    name = 'Send To Device'
    actual_plugin = 'calibre.gui2.actions.device:SendToDeviceAction'

class ActionConnectShare(InterfaceActionBase):
    name = 'Connect Share'
    actual_plugin = 'calibre.gui2.actions.device:ConnectShareAction'

class ActionHelp(InterfaceActionBase):
    name = 'Help'
    actual_plugin = 'calibre.gui2.actions.help:HelpAction'

class ActionPreferences(InterfaceActionBase):
    name = 'Preferences'
    actual_plugin = 'calibre.gui2.actions.preferences:PreferencesAction'

class ActionSimilarBooks(InterfaceActionBase):
    name = 'Similar Books'
    actual_plugin = 'calibre.gui2.actions.similar_books:SimilarBooksAction'

class ActionChooseLibrary(InterfaceActionBase):
    name = 'Choose Library'
    actual_plugin = 'calibre.gui2.actions.choose_library:ChooseLibraryAction'

class ActionAddToLibrary(InterfaceActionBase):
    name = 'Add To Library'
    actual_plugin = 'calibre.gui2.actions.add_to_library:AddToLibraryAction'

class ActionEditCollections(InterfaceActionBase):
    name = 'Edit Collections'
    actual_plugin = 'calibre.gui2.actions.edit_collections:EditCollectionsAction'

class ActionCopyToLibrary(InterfaceActionBase):
    name = 'Copy To Library'
    actual_plugin = 'calibre.gui2.actions.copy_to_library:CopyToLibraryAction'

class ActionTweakEpub(InterfaceActionBase):
    name = 'Tweak ePub'
    actual_plugin = 'calibre.gui2.actions.tweak_epub:TweakEpubAction'

plugins += [ActionAdd, ActionFetchAnnotations, ActionGenerateCatalog,
        ActionConvert, ActionDelete, ActionEditMetadata, ActionView,
        ActionFetchNews, ActionSaveToDisk, ActionShowBookDetails,
        ActionRestart, ActionOpenFolder, ActionConnectShare,
        ActionSendToDevice, ActionHelp, ActionPreferences, ActionSimilarBooks,
        ActionAddToLibrary, ActionEditCollections, ActionChooseLibrary,
        ActionCopyToLibrary, ActionTweakEpub]

# }}}

# Preferences Plugins {{{

class LookAndFeel(PreferencesPlugin):
    name = 'Look & Feel'
    icon = I('lookfeel.png')
    gui_name = _('Look and Feel')
    category = 'Interface'
    gui_category = _('Interface')
    category_order = 1
    name_order = 1
    config_widget = 'calibre.gui2.preferences.look_feel'
    description = _('Adjust the look and feel of the calibre interface'
            ' to suit your tastes')

class Behavior(PreferencesPlugin):
    name = 'Behavior'
    icon = I('config.png')
    gui_name = _('Behavior')
    category = 'Interface'
    gui_category = _('Interface')
    category_order = 1
    name_order = 2
    config_widget = 'calibre.gui2.preferences.behavior'
    description = _('Change the way calibre behaves')

class Columns(PreferencesPlugin):
    name = 'Custom Columns'
    icon = I('column.png')
    gui_name = _('Add your own columns')
    category = 'Interface'
    gui_category = _('Interface')
    category_order = 1
    name_order = 3
    config_widget = 'calibre.gui2.preferences.columns'
    description = _('Add/remove your own columns to the calibre book list')

class Toolbar(PreferencesPlugin):
    name = 'Toolbar'
    icon = I('wizard.png')
    gui_name = _('Customize the toolbar')
    category = 'Interface'
    gui_category = _('Interface')
    category_order = 1
    name_order = 4
    config_widget = 'calibre.gui2.preferences.toolbar'
    description = _('Customize the toolbars and context menus, changing which'
            ' actions are available in each')

class InputOptions(PreferencesPlugin):
    name = 'Input Options'
    icon = I('arrow-down.png')
    gui_name = _('Input Options')
    category = 'Conversion'
    gui_category = _('Conversion')
    category_order = 2
    name_order = 1
    config_widget = 'calibre.gui2.preferences.conversion:InputOptions'
    description = _('Set conversion options specific to each input format')

class CommonOptions(PreferencesPlugin):
    name = 'Common Options'
    icon = I('convert.png')
    gui_name = _('Common Options')
    category = 'Conversion'
    gui_category = _('Conversion')
    category_order = 2
    name_order = 2
    config_widget = 'calibre.gui2.preferences.conversion:CommonOptions'
    description = _('Set conversion options common to all formats')

class OutputOptions(PreferencesPlugin):
    name = 'Output Options'
    icon = I('arrow-up.png')
    gui_name = _('Output Options')
    category = 'Conversion'
    gui_category = _('Conversion')
    category_order = 2
    name_order = 3
    config_widget = 'calibre.gui2.preferences.conversion:OutputOptions'
    description = _('Set conversion options specific to each output format')

class Adding(PreferencesPlugin):
    name = 'Adding'
    icon = I('add_book.png')
    gui_name = _('Adding books')
    category = 'Import/Export'
    gui_category = _('Import/Export')
    category_order = 3
    name_order = 1
    config_widget = 'calibre.gui2.preferences.adding'
    description = _('Control how calibre reads metadata from files when '
            'adding books')

class Saving(PreferencesPlugin):
    name = 'Saving'
    icon = I('save.png')
    gui_name = _('Saving books to disk')
    category = 'Import/Export'
    gui_category = _('Import/Export')
    category_order = 3
    name_order = 2
    config_widget = 'calibre.gui2.preferences.saving'
    description = _('Control how calibre exports files from its database '
            'to disk when using Save to disk')

class Sending(PreferencesPlugin):
    name = 'Sending'
    icon = I('sync.png')
    gui_name = _('Sending books to devices')
    category = 'Import/Export'
    gui_category = _('Import/Export')
    category_order = 3
    name_order = 3
    config_widget = 'calibre.gui2.preferences.sending'
    description = _('Control how calibre transfers files to your '
            'ebook reader')

class Plugboard(PreferencesPlugin):
    name = 'Plugboard'
    icon = I('plugboard.png')
    gui_name = _('Metadata plugboards')
    category = 'Import/Export'
    gui_category = _('Import/Export')
    category_order = 3
    name_order = 4
    config_widget = 'calibre.gui2.preferences.plugboard'
    description = _('Change metadata fields before saving/sending')

class Email(PreferencesPlugin):
    name = 'Email'
    icon = I('mail.png')
    gui_name = _('Sharing books by email')
    category = 'Sharing'
    gui_category = _('Sharing')
    category_order = 4
    name_order = 1
    config_widget = 'calibre.gui2.preferences.emailp'
    description = _('Setup sharing of books via email. Can be used '
            'for automatic sending of downloaded news to your devices')

class Server(PreferencesPlugin):
    name = 'Server'
    icon = I('network-server.png')
    gui_name = _('Sharing over the net')
    category = 'Sharing'
    gui_category = _('Sharing')
    category_order = 4
    name_order = 2
    config_widget = 'calibre.gui2.preferences.server'
    description = _('Setup the calibre Content Server which will '
            'give you access to your calibre library from anywhere, '
            'on any device, over the internet')

class Plugins(PreferencesPlugin):
    name = 'Plugins'
    icon = I('plugins.png')
    gui_name = _('Plugins')
    category = 'Advanced'
    gui_category = _('Advanced')
    category_order = 5
    name_order = 1
    config_widget = 'calibre.gui2.preferences.plugins'
    description = _('Add/remove/customize various bits of calibre '
            'functionality')

class Tweaks(PreferencesPlugin):
    name = 'Tweaks'
    icon = I('drawer.png')
    gui_name = _('Tweaks')
    category = 'Advanced'
    gui_category = _('Advanced')
    category_order = 5
    name_order = 2
    config_widget = 'calibre.gui2.preferences.tweaks'
    description = _('Fine tune how calibre behaves in various contexts')

class Misc(PreferencesPlugin):
    name = 'Misc'
    icon = I('exec.png')
    gui_name = _('Miscellaneous')
    category = 'Advanced'
    gui_category = _('Advanced')
    category_order = 5
    name_order = 3
    config_widget = 'calibre.gui2.preferences.misc'
    description = _('Miscellaneous advanced configuration')

plugins += [LookAndFeel, Behavior, Columns, Toolbar, InputOptions,
        CommonOptions, OutputOptions, Adding, Saving, Sending, Plugboard,
        Email, Server, Plugins, Tweaks, Misc]

#}}}<|MERGE_RESOLUTION|>--- conflicted
+++ resolved
@@ -483,12 +483,8 @@
 from calibre.ebooks.metadata.fetch import GoogleBooks, ISBNDB, Amazon, \
     LibraryThing, Fictionwise
 from calibre.ebooks.metadata.douban import DoubanBooks
-<<<<<<< HEAD
-from calibre.ebooks.metadata.nicebooks import NiceBooks
 from calibre.ebooks.metadata.fictionwise import Fictionwise
-=======
 from calibre.ebooks.metadata.nicebooks import NiceBooks, NiceBooksCovers
->>>>>>> fc524ee7
 from calibre.ebooks.metadata.covers import OpenLibraryCovers, \
         LibraryThingCovers, DoubanCovers
 from calibre.ebooks.metadata.nicebooks import NiceBooksCovers
@@ -497,14 +493,9 @@
 from calibre.ebooks.epub.fix.epubcheck import Epubcheck
 
 plugins = [HTML2ZIP, PML2PMLZ, ArchiveExtract, GoogleBooks, ISBNDB, Amazon,
-<<<<<<< HEAD
-        LibraryThing, Fictionwise, DoubanBooks, NiceBooks,CSV_XML, EPUB_MOBI, BIBTEX, Unmanifested,
-        Epubcheck, OpenLibraryCovers, LibraryThingCovers, DoubanCovers, NiceBooksCovers]
-=======
-        LibraryThing, DoubanBooks, NiceBooks, CSV_XML, EPUB_MOBI, BIBTEX, Unmanifested,
+        LibraryThing, DoubanBooks, NiceBooks, Fictionwise, CSV_XML, EPUB_MOBI, BIBTEX, Unmanifested,
         Epubcheck, OpenLibraryCovers, LibraryThingCovers, DoubanCovers,
         NiceBooksCovers]
->>>>>>> fc524ee7
 plugins += [
     ComicInput,
     EPUBInput,
