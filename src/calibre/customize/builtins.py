--- conflicted
+++ resolved
@@ -54,19 +54,11 @@
     name = 'PML to PMLZ'
     author = 'John Schember'
     description = textwrap.dedent(_('''\
-<<<<<<< HEAD
-Create a PMLZ archive containging the PML file \
-and all images in the directory pmlname_img or images \
-file containing all linked files. This plugin is run \
-every time you add an PML file to the library.\
-'''))
-=======
         Create a PMLZ archive containing the PML file \
         and all images in the directory pmlname_img or images \
         file containing all linked files. This plugin is run \
         every time you add an PML file to the library.\
     '''))
->>>>>>> 2daa4ee8
     version = numeric_version
     file_types = set(['pml'])
     supported_platforms = ['windows', 'osx', 'linux']
@@ -74,20 +66,6 @@
 
     def run(self, pmlfile):
         import zipfile
-<<<<<<< HEAD
-        from calibre.ptempfile import PersistentTemporaryFile
-
-        name = os.path.join(tdir, '_plugin_pml2pmlz.pmlz')
-        pmlz = zipfile.ZipFile(name, 'w')
-        pmlz.write(pmlfile)
-
-        pml_img = os.path.basename(pmlfile)[0] + '_img'
-        img_dir = pml_img if os.path.exists(pml_img) else 'images' if os.path.exists(images) else ''
-        if img_dir:
-            for image in glob.glob(os.path.join(img_dir, '*.png')):
-                pmlz.write(image)
-        pmlz.close()
-=======
         from calibre.ptempfile import TemporaryDirectory
 
         with TemporaryDirectory('_plugin_pml2pmlz') as tdir:
@@ -102,7 +80,6 @@
                 for image in glob.glob(os.path.join(img_dir, '*.png')):
                     pmlz.write(image)
             pmlz.close()
->>>>>>> 2daa4ee8
 
         return name
 
