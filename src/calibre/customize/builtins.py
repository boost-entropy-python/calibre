from __future__ import with_statement
__license__   = 'GPL v3'
__copyright__ = '2008, Kovid Goyal <kovid at kovidgoyal.net>'

import textwrap, os
from calibre.customize import FileTypePlugin, MetadataReaderPlugin, MetadataWriterPlugin
from calibre.constants import __version__

class HTML2ZIP(FileTypePlugin):
    name = 'HTML to ZIP'
    author = 'Kovid Goyal'
    description = textwrap.dedent(_('''\
Follow all local links in an HTML file and create a ZIP \
file containing all linked files. This plugin is run \
every time you add an HTML file to the library.\
'''))
    version = tuple(map(int, (__version__.split('.'))[:3]))
    file_types = set(['html', 'htm', 'xhtml', 'xhtm'])
    supported_platforms = ['windows', 'osx', 'linux']
    on_import = True

    def run(self, htmlfile):
        of = self.temporary_file('_plugin_html2zip.zip')
        from calibre.ebooks.html import gui_main as html2oeb
        html2oeb(htmlfile, of)
        return of.name

class OPFMetadataReader(MetadataReaderPlugin):

    name        = 'Read OPF metadata'
    file_types  = set(['opf'])
    description = _('Read metadata from %s files')%'OPF'

    def get_metadata(self, stream, ftype):
        from calibre.ebooks.metadata.opf2 import OPF
        from calibre.ebooks.metadata import MetaInformation
        return MetaInformation(OPF(stream, os.getcwd()))

class RTFMetadataReader(MetadataReaderPlugin):

    name        = 'Read RTF metadata'
    file_types  = set(['rtf'])
    description = _('Read metadata from %s files')%'RTF'

    def get_metadata(self, stream, ftype):
        from calibre.ebooks.metadata.rtf import get_metadata
        return get_metadata(stream)

class FB2MetadataReader(MetadataReaderPlugin):

    name        = 'Read FB2 metadata'
    file_types  = set(['fb2'])
    description = _('Read metadata from %s files')%'FB2'

    def get_metadata(self, stream, ftype):
        from calibre.ebooks.metadata.fb2 import get_metadata
        return get_metadata(stream)


class LRFMetadataReader(MetadataReaderPlugin):

    name        = 'Read LRF metadata'
    file_types  = set(['lrf'])
    description = _('Read metadata from %s files')%'LRF'

    def get_metadata(self, stream, ftype):
        from calibre.ebooks.lrf.meta import get_metadata
        return get_metadata(stream)

class PDFMetadataReader(MetadataReaderPlugin):

    name        = 'Read PDF metadata'
    file_types  = set(['pdf'])
    description = _('Read metadata from %s files')%'PDF'

    def get_metadata(self, stream, ftype):
        from calibre.ebooks.metadata.pdf import get_metadata
        return get_metadata(stream)

class LITMetadataReader(MetadataReaderPlugin):

    name        = 'Read LIT metadata'
    file_types  = set(['lit'])
    description = _('Read metadata from %s files')%'LIT'

    def get_metadata(self, stream, ftype):
        from calibre.ebooks.metadata.lit import get_metadata
        return get_metadata(stream)

class IMPMetadataReader(MetadataReaderPlugin):

    name        = 'Read IMP metadata'
    file_types  = set(['imp'])
    description = _('Read metadata from %s files')%'IMP'
    author      = 'Ashish Kulkarni'

    def get_metadata(self, stream, ftype):
        from calibre.ebooks.metadata.imp import get_metadata
        return get_metadata(stream)

class RBMetadataReader(MetadataReaderPlugin):

    name        = 'Read RB metadata'
    file_types  = set(['rb'])
    description = _('Read metadata from %s files')%'RB'
    author      = 'Ashish Kulkarni'

    def get_metadata(self, stream, ftype):
        from calibre.ebooks.metadata.rb import get_metadata
        return get_metadata(stream)

class EPUBMetadataReader(MetadataReaderPlugin):

    name        = 'Read EPUB metadata'
    file_types  = set(['epub'])
    description = _('Read metadata from %s files')%'EPUB'

    def get_metadata(self, stream, ftype):
        from calibre.ebooks.metadata.epub import get_metadata
        return get_metadata(stream)

class HTMLMetadataReader(MetadataReaderPlugin):

    name        = 'Read HTML metadata'
    file_types  = set(['html'])
    description = _('Read metadata from %s files')%'HTML'

    def get_metadata(self, stream, ftype):
        from calibre.ebooks.metadata.html import get_metadata
        return get_metadata(stream)

class MOBIMetadataReader(MetadataReaderPlugin):

    name        = 'Read MOBI metadata'
    file_types  = set(['mobi', 'prc', 'azw'])
    description = _('Read metadata from %s files')%'MOBI'

    def get_metadata(self, stream, ftype):
        from calibre.ebooks.mobi.reader import get_metadata
        return get_metadata(stream)


class TOPAZMetadataReader(MetadataReaderPlugin):

    name        = 'Read Topaz metadata'
    file_types  = set(['tpz', 'azw1'])
    description = _('Read metadata from %s files')%'MOBI'

    def get_metadata(self, stream, ftype):
        from calibre.ebooks.metadata.topaz import get_metadata
        return get_metadata(stream)

class ODTMetadataReader(MetadataReaderPlugin):

    name        = 'Read ODT metadata'
    file_types  = set(['odt'])
    description = _('Read metadata from %s files')%'ODT'

    def get_metadata(self, stream, ftype):
        from calibre.ebooks.metadata.odt import get_metadata
        return get_metadata(stream)

class TXTMetadataReader(MetadataReaderPlugin):

    name        = 'Read TXT metadata'
    file_types  = set(['txt'])
    description = _('Read metadata from %s files') % 'TXT'
    author      = 'John Schember'

    def get_metadata(self, stream, ftype):
        from calibre.ebooks.metadata.txt import get_metadata
        return get_metadata(stream)

class LRXMetadataReader(MetadataReaderPlugin):

    name        = 'Read LRX metadata'
    file_types  = set(['lrx'])
    description = _('Read metadata from %s files')%'LRX'

    def get_metadata(self, stream, ftype):
        from calibre.ebooks.metadata.lrx import get_metadata
        return get_metadata(stream)

class ComicMetadataReader(MetadataReaderPlugin):

    name = 'Read comic metadata'
    file_types = set(['cbr', 'cbz'])
    description = _('Extract cover from comic files')

    def get_metadata(self, stream, ftype):
        if ftype == 'cbr':
            from calibre.libunrar import extract_member as extract_first
            extract_first
        else:
            from calibre.libunzip import extract_member as extract_first
        from calibre.ebooks.metadata import MetaInformation
        ret = extract_first(stream)
        mi = MetaInformation(None, None)
        if ret is not None:
            path, data = ret
            ext = os.path.splitext(path)[1][1:]
            mi.cover_data = (ext.lower(), data)
        return mi

class ZipMetadataReader(MetadataReaderPlugin):

    name = 'Read ZIP metadata'
    file_types = set(['zip', 'oebzip'])
    description = _('Read metadata from ebooks in ZIP archives')

    def get_metadata(self, stream, ftype):
        from calibre.ebooks.metadata.zip import get_metadata
        return get_metadata(stream)

class RARMetadataReader(MetadataReaderPlugin):

    name = 'Read RAR metadata'
    file_types = set(['rar'])
    description = _('Read metadata from ebooks in RAR archives')

    def get_metadata(self, stream, ftype):
        from calibre.ebooks.metadata.rar import get_metadata
        return get_metadata(stream)


class EPUBMetadataWriter(MetadataWriterPlugin):

    name = 'Set EPUB metadata'
    file_types = set(['epub'])
    description = _('Set metadata in %s files')%'EPUB'

    def set_metadata(self, stream, mi, type):
        from calibre.ebooks.metadata.epub import set_metadata
        set_metadata(stream, mi)

class LRFMetadataWriter(MetadataWriterPlugin):

    name = 'Set LRF metadata'
    file_types = set(['lrf'])
    description = _('Set metadata in %s files')%'LRF'

    def set_metadata(self, stream, mi, type):
        from calibre.ebooks.lrf.meta import set_metadata
        set_metadata(stream, mi)

class RTFMetadataWriter(MetadataWriterPlugin):

    name = 'Set RTF metadata'
    file_types = set(['rtf'])
    description = _('Set metadata in %s files')%'RTF'

    def set_metadata(self, stream, mi, type):
        from calibre.ebooks.metadata.rtf import set_metadata
        set_metadata(stream, mi)

class MOBIMetadataWriter(MetadataWriterPlugin):

    name        = 'Set MOBI metadata'
    file_types  = set(['mobi', 'prc', 'azw'])
    description = _('Set metadata in %s files')%'MOBI'
    author      = 'Marshall T. Vandegrift'

    def set_metadata(self, stream, mi, type):
        from calibre.ebooks.metadata.mobi import set_metadata
        set_metadata(stream, mi)

class PDFMetadataWriter(MetadataWriterPlugin):

    name        = 'Set PDF metadata'
    file_types  = set(['pdf'])
    description = _('Set metadata in %s files') % 'PDF'
    author      = 'John Schember'

    def set_metadata(self, stream, mi, type):
        from calibre.ebooks.metadata.pdf import set_metadata
        set_metadata(stream, mi)


from calibre.ebooks.epub.input import EPUBInput
from calibre.ebooks.mobi.input import MOBIInput
from calibre.ebooks.pdb.input import PDBInput
from calibre.ebooks.pdf.input import PDFInput
from calibre.ebooks.txt.input import TXTInput
from calibre.ebooks.lit.input import LITInput
from calibre.ebooks.fb2.input import FB2Input
from calibre.ebooks.odt.input import ODTInput
from calibre.ebooks.rtf.input import RTFInput
from calibre.ebooks.html.input import HTMLInput
from calibre.ebooks.oeb.output import OEBOutput
from calibre.ebooks.epub.output import EPUBOutput
from calibre.ebooks.txt.output import TXTOutput
from calibre.ebooks.pdf.output import PDFOutput
from calibre.ebooks.pdb.ereader.output import EREADEROutput
from calibre.customize.profiles import input_profiles, output_profiles

plugins = [HTML2ZIP, EPUBInput, MOBIInput, PDBInput, PDFInput, HTMLInput,
        TXTInput, OEBOutput, TXTOutput, PDFOutput, LITInput,
<<<<<<< HEAD
        FB2Input, ODTInput, RTFInput, EPUBOutput]
=======
        FB2Input, ODTInput, RTFInput, EREADEROutput]
>>>>>>> d871313f
plugins += [x for x in list(locals().values()) if isinstance(x, type) and \
                                        x.__name__.endswith('MetadataReader')]
plugins += [x for x in list(locals().values()) if isinstance(x, type) and \
                                        x.__name__.endswith('MetadataWriter')]
plugins += input_profiles + output_profiles<|MERGE_RESOLUTION|>--- conflicted
+++ resolved
@@ -295,11 +295,7 @@
 
 plugins = [HTML2ZIP, EPUBInput, MOBIInput, PDBInput, PDFInput, HTMLInput,
         TXTInput, OEBOutput, TXTOutput, PDFOutput, LITInput,
-<<<<<<< HEAD
-        FB2Input, ODTInput, RTFInput, EPUBOutput]
-=======
-        FB2Input, ODTInput, RTFInput, EREADEROutput]
->>>>>>> d871313f
+        FB2Input, ODTInput, RTFInput, EPUBOutput, EREADEROutput]
 plugins += [x for x in list(locals().values()) if isinstance(x, type) and \
                                         x.__name__.endswith('MetadataReader')]
 plugins += [x for x in list(locals().values()) if isinstance(x, type) and \
