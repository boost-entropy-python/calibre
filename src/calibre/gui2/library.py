--- conflicted
+++ resolved
@@ -9,18 +9,11 @@
 from datetime import date
 
 from PyQt4.QtGui import QTableView, QAbstractItemView, QColor, \
-<<<<<<< HEAD
-                        QItemDelegate, QPainterPath, QLinearGradient, QBrush, \
-                        QPen, QStyle, QPainter, QIcon,\
-                        QImage, QApplication, QMenu, \
-                        QStyledItemDelegate, QCompleter, QIntValidator, \
-                        QPlainTextEdit, QDoubleValidator, QCheckBox, QMessageBox
-=======
                         QPainterPath, QLinearGradient, QBrush, \
                         QPen, QStyle, QPainter, QStyleOptionViewItemV4, \
                         QImage, QMenu, \
-                        QStyledItemDelegate, QCompleter
->>>>>>> ea6d6618
+                        QStyledItemDelegate, QCompleter, QIntValidator, \
+                        QPlainTextEdit, QDoubleValidator, QCheckBox, QMessageBox
 from PyQt4.QtCore import QAbstractTableModel, QVariant, Qt, pyqtSignal, \
                          SIGNAL, QObject, QSize, QModelIndex, QDate, QRect
 
@@ -37,11 +30,7 @@
 from calibre.utils.pyparsing import ParseException
 from calibre.utils.search_query_parser import SearchQueryParser
 
-<<<<<<< HEAD
-class RatingDelegate(QItemDelegate):
-=======
 class LibraryDelegate(QStyledItemDelegate):
->>>>>>> ea6d6618
     COLOR    = QColor("blue")
     SIZE     = 16
     PEN      = QPen(COLOR, 1, Qt.SolidLine, Qt.RoundCap, Qt.RoundJoin)
@@ -68,17 +57,10 @@
         return QSize(5*(self.SIZE), self.SIZE+4)
 
     def paint(self, painter, option, index):
-<<<<<<< HEAD
-        if index.model().data(index, Qt.DisplayRole) is None:
-            num = 0
-        else:
-            num = index.model().data(index, Qt.DisplayRole).toInt()[0]
-=======
         style = self._parent.style()
         option = QStyleOptionViewItemV4(option)
         self.initStyleOption(option, self.dummy)
         num = index.model().data(index, Qt.DisplayRole).toInt()[0]
->>>>>>> ea6d6618
         def draw_star():
             painter.save()
             painter.scale(self.factor, self.factor)
@@ -915,7 +897,7 @@
 
     def __init__(self, parent, modelcls=BooksModel):
         TableView.__init__(self, parent)
-        self.rating_delegate = RatingDelegate(self)
+        self.rating_delegate = LibraryDelegate(self)
         self.timestamp_delegate = DateDelegate(self)
         self.pubdate_delegate = PubDateDelegate(self)
         self.tags_delegate = TagsDelegate(self)
