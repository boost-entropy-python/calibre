#!/usr/bin/env python
# vim:fileencoding=UTF-8:ts=4:sw=4:sta:et:sts=4:ai
from __future__ import (unicode_literals, division, absolute_import,
                        print_function)

__license__   = 'GPL v3'
__copyright__ = '2011, Kovid Goyal <kovid@kovidgoyal.net>'
__docformat__ = 'restructuredtext en'

import cPickle
from functools import partial
from itertools import izip

from PyQt4.Qt import (QItemDelegate, Qt, QTreeView, pyqtSignal, QSize, QIcon,
        QApplication, QMenu, QPoint, QModelIndex, QToolTip, QCursor)

from calibre.gui2.tag_browser.model import (TagTreeItem, TAG_SEARCH_STATES,
        TagsModel)
from calibre.gui2 import config, gprefs
from calibre.utils.search_query_parser import saved_searches
from calibre.utils.icu import sort_key

class TagDelegate(QItemDelegate): # {{{

    def paint(self, painter, option, index):
        item = index.data(Qt.UserRole).toPyObject()
        if item.type != TagTreeItem.TAG:
            QItemDelegate.paint(self, painter, option, index)
            return
        r = option.rect
        model = self.parent().model()
        icon = model.data(index, Qt.DecorationRole).toPyObject()
        painter.save()
        if item.tag.state != 0 or not config['show_avg_rating'] or \
                item.tag.avg_rating is None:
            icon.paint(painter, r, Qt.AlignLeft)
        else:
            painter.setOpacity(0.3)
            icon.paint(painter, r, Qt.AlignLeft)
            painter.setOpacity(1)
            rating = item.tag.avg_rating
            painter.setClipRect(r.left(), r.bottom()-int(r.height()*(rating/5.0)),
                    r.width(), r.height())
            icon.paint(painter, r, Qt.AlignLeft)
            painter.setClipRect(r)

        # Paint the text
        if item.boxed:
            painter.drawRoundedRect(r.adjusted(1,1,-1,-1), 5, 5)
        r.setLeft(r.left()+r.height()+3)
        painter.drawText(r, Qt.AlignLeft|Qt.AlignVCenter,
                        model.data(index, Qt.DisplayRole).toString())
        painter.restore()

    # }}}

class TagsView(QTreeView): # {{{

    refresh_required        = pyqtSignal()
    tags_marked             = pyqtSignal(object)
    edit_user_category      = pyqtSignal(object)
    delete_user_category    = pyqtSignal(object)
    del_item_from_user_cat  = pyqtSignal(object, object, object)
    add_item_to_user_cat    = pyqtSignal(object, object, object)
    add_subcategory         = pyqtSignal(object)
    tag_list_edit           = pyqtSignal(object, object)
    saved_search_edit       = pyqtSignal(object)
    rebuild_saved_searches  = pyqtSignal()
    author_sort_edit        = pyqtSignal(object, object, object, object)
    tag_item_renamed        = pyqtSignal()
    search_item_renamed     = pyqtSignal()
    drag_drop_finished      = pyqtSignal(object)
    restriction_error       = pyqtSignal()

    def __init__(self, parent=None):
        QTreeView.__init__(self, parent=None)
        self.tag_match = None
        self.disable_recounting = False
        self.setUniformRowHeights(True)
        self.setCursor(Qt.PointingHandCursor)
        self.setIconSize(QSize(30, 30))
        self.setTabKeyNavigation(True)
        self.setAlternatingRowColors(True)
        self.setAnimated(True)
        self.setHeaderHidden(True)
        self.setItemDelegate(TagDelegate(self))
        self.made_connections = False
        self.setAcceptDrops(True)
        self.setDragEnabled(True)
        self.setDragDropMode(self.DragDrop)
        self.setDropIndicatorShown(True)
        self.setAutoExpandDelay(500)
        self.pane_is_visible = False
        self.search_icon = QIcon(I('search.png'))
        self.user_category_icon = QIcon(I('tb_folder.png'))
        self.delete_icon = QIcon(I('list_remove.png'))
        self.rename_icon = QIcon(I('edit-undo.png'))

        self._model = TagsModel(self)
        self._model.search_item_renamed.connect(self.search_item_renamed)
        self._model.refresh_required.connect(self.refresh_required,
                type=Qt.QueuedConnection)
        self._model.tag_item_renamed.connect(self.tag_item_renamed)
        self._model.restriction_error.connect(self.restriction_error)
        self._model.user_categories_edited.connect(self.user_categories_edited,
                type=Qt.QueuedConnection)
        self._model.drag_drop_finished.connect(self.drag_drop_finished)

    @property
    def hidden_categories(self):
        return self._model.hidden_categories

    @property
    def db(self):
        return self._model.db

    @property
    def collapse_model(self):
        return self._model.collapse_model

    def set_pane_is_visible(self, to_what):
        pv = self.pane_is_visible
        self.pane_is_visible = to_what
        if to_what and not pv:
            self.recount()

    def get_state(self):
        state_map = {}
        expanded_categories = []
        for row, category in enumerate(self._model.category_nodes):
            if self.isExpanded(self._model.index(row, 0, QModelIndex())):
                expanded_categories.append(category.category_key)
            states = [c.tag.state for c in category.child_tags()]
            names = [(c.tag.name, c.tag.category) for c in category.child_tags()]
            state_map[category.category_key] = dict(izip(names, states))
        return expanded_categories, state_map

    def reread_collapse_parameters(self):
        self._model.reread_collapse_model(self.get_state()[1])

    def set_database(self, db, tag_match, sort_by):
        self._model.set_database(db)

        self.pane_is_visible = True # because TagsModel.set_database did a recount
        self.sort_by = sort_by
        self.tag_match = tag_match
        self.setModel(self._model)
        self.setContextMenuPolicy(Qt.CustomContextMenu)
        pop = config['sort_tags_by']
        self.sort_by.setCurrentIndex(self.db.CATEGORY_SORTS.index(pop))
        try:
            match_pop = self.db.MATCH_TYPE.index(config['match_tags_type'])
        except ValueError:
            match_pop = 0
        self.tag_match.setCurrentIndex(match_pop)
        if not self.made_connections:
            self.clicked.connect(self.toggle)
            self.customContextMenuRequested.connect(self.show_context_menu)
            self.refresh_required.connect(self.recount, type=Qt.QueuedConnection)
            self.sort_by.currentIndexChanged.connect(self.sort_changed)
            self.tag_match.currentIndexChanged.connect(self.match_changed)
            self.made_connections = True
        self.refresh_signal_processed = True
        db.add_listener(self.database_changed)
        self.expanded.connect(self.item_expanded)

    def database_changed(self, event, ids):
        if self.refresh_signal_processed:
            self.refresh_signal_processed = False
            self.refresh_required.emit()

    def user_categories_edited(self, user_cats, nkey):
        state_map = self.get_state()[1]
        self.db.prefs.set('user_categories', user_cats)
        self._model.rebuild_node_tree(state_map=state_map)
        p = self._model.find_category_node('@'+nkey)
        self.show_item_at_path(p)

    @property
    def match_all(self):
        return self.tag_match and self.tag_match.currentIndex() > 0

    def sort_changed(self, pop):
        config.set('sort_tags_by', self.db.CATEGORY_SORTS[pop])
        self.recount()

    def match_changed(self, pop):
        try:
            config.set('match_tags_type', self.db.MATCH_TYPE[pop])
        except:
            pass

    def set_search_restriction(self, s):
        s = s if s else None
        self._model.set_search_restriction(s)

    def mouseReleaseEvent(self, event):
        # Swallow everything except leftButton so context menus work correctly
        if event.button() == Qt.LeftButton:
            QTreeView.mouseReleaseEvent(self, event)

    def mouseDoubleClickEvent(self, event):
        # swallow these to avoid toggling and editing at the same time
        pass

    @property
    def search_string(self):
        tokens = self._model.tokens()
        joiner = ' and ' if self.match_all else ' or '
        return joiner.join(tokens)

    def toggle(self, index):
        self._toggle(index, None)

    def _toggle(self, index, set_to):
        '''
        set_to: if None, advance the state. Otherwise must be one of the values
        in TAG_SEARCH_STATES
        '''
        modifiers = int(QApplication.keyboardModifiers())
        exclusive = modifiers not in (Qt.CTRL, Qt.SHIFT)
        if self._model.toggle(index, exclusive, set_to=set_to):
            self.tags_marked.emit(self.search_string)

    def conditional_clear(self, search_string):
        if search_string != self.search_string:
            self.clear()

    def context_menu_handler(self, action=None, category=None,
                             key=None, index=None, search_state=None):
        if not action:
            return
        try:
            if action == 'edit_item':
                self.edit(index)
                return
            if action == 'open_editor':
                self.tag_list_edit.emit(category, key)
                return
            if action == 'manage_categories':
                self.edit_user_category.emit(category)
                return
            if action == 'search':
                self._toggle(index, set_to=search_state)
                return
            if action == 'add_to_category':
                tag = index.tag
                if len(index.children) > 0:
                    for c in index.children:
                        self.add_item_to_user_cat.emit(category, c.tag.original_name,
                                               c.tag.category)
                self.add_item_to_user_cat.emit(category, tag.original_name,
                                               tag.category)
                return
            if action == 'add_subcategory':
                self.add_subcategory.emit(key)
                return
            if action == 'search_category':
                self._toggle(index, set_to=search_state)
                return
            if action == 'delete_user_category':
                self.delete_user_category.emit(key)
                return
            if action == 'delete_search':
                saved_searches().delete(key)
                self.rebuild_saved_searches.emit()
                return
            if action == 'delete_item_from_user_category':
                tag = index.tag
                if len(index.children) > 0:
                    for c in index.children:
                        self.del_item_from_user_cat.emit(key, c.tag.original_name,
                                               c.tag.category)
                self.del_item_from_user_cat.emit(key, tag.original_name, tag.category)
                return
            if action == 'manage_searches':
                self.saved_search_edit.emit(category)
                return
            if action == 'edit_author_sort':
                self.author_sort_edit.emit(self, index, True, False)
                return
            if action == 'edit_author_link':
                self.author_sort_edit.emit(self, index, False, True)
                return

            reset_filter_categories = True
            if action == 'hide':
                self.hidden_categories.add(category)
            elif action == 'show':
                self.hidden_categories.discard(category)
            elif action == 'categorization':
                changed = self.collapse_model != category
                self._model.collapse_model = category
                if changed:
                    reset_filter_categories = False
                    gprefs['tags_browser_partition_method'] = category
            elif action == 'defaults':
                self.hidden_categories.clear()
            self.db.prefs.set('tag_browser_hidden_categories', list(self.hidden_categories))
            if reset_filter_categories:
                self._model.filter_categories_by = None
            self._model.rebuild_node_tree()
        except:
            return

    def show_context_menu(self, point):
        def display_name( tag):
            if tag.category == 'search':
                n = tag.name
                if len(n) > 45:
                    n = n[:45] + '...'
                return "'" + n + "'"
            return tag.name

        index = self.indexAt(point)
        self.context_menu = QMenu(self)

        if index.isValid():
            item = index.data(Qt.UserRole).toPyObject()
            tag = None

            if item.type == TagTreeItem.TAG:
                tag_item = item
                tag = item.tag
                while item.type != TagTreeItem.CATEGORY:
                    item = item.parent

            if item.type == TagTreeItem.CATEGORY:
                if not item.category_key.startswith('@'):
                    while item.parent != self._model.root_item:
                        item = item.parent
                category = unicode(item.name.toString())
                key = item.category_key
                # Verify that we are working with a field that we know something about
                if key not in self.db.field_metadata:
                    return True

                # Did the user click on a leaf node?
                if tag:
                    # If the user right-clicked on an editable item, then offer
                    # the possibility of renaming that item.
                    if tag.is_editable:
                        # Add the 'rename' items
                        self.context_menu.addAction(self.rename_icon,
                                                    _('Rename %s')%display_name(tag),
                            partial(self.context_menu_handler, action='edit_item',
                                    index=index))
                        if key == 'authors':
                            self.context_menu.addAction(_('Edit sort for %s')%display_name(tag),
                                    partial(self.context_menu_handler,
                                            action='edit_author_sort', index=tag.id))
                            self.context_menu.addAction(_('Edit link for %s')%display_name(tag),
                                    partial(self.context_menu_handler,
                                            action='edit_author_link', index=tag.id))

                        # is_editable is also overloaded to mean 'can be added
                        # to a user category'
                        m = self.context_menu.addMenu(self.user_category_icon,
                                        _('Add %s to user category')%display_name(tag))
                        nt = self.model().category_node_tree
                        def add_node_tree(tree_dict, m, path):
                            p = path[:]
                            for k in sorted(tree_dict.keys(), key=sort_key):
                                p.append(k)
                                n = k[1:] if k.startswith('@') else k
                                m.addAction(self.user_category_icon, n,
                                    partial(self.context_menu_handler,
                                            'add_to_category',
                                            category='.'.join(p), index=tag_item))
                                if len(tree_dict[k]):
                                    tm = m.addMenu(self.user_category_icon,
                                                   _('Children of %s')%n)
                                    add_node_tree(tree_dict[k], tm, p)
                                p.pop()
                        add_node_tree(nt, m, [])
                    elif key == 'search':
                        self.context_menu.addAction(self.rename_icon,
                                                    _('Rename %s')%display_name(tag),
                            partial(self.context_menu_handler, action='edit_item',
                                    index=index))
                        self.context_menu.addAction(self.delete_icon,
                                _('Delete search %s')%display_name(tag),
                                partial(self.context_menu_handler,
                                        action='delete_search', key=tag.name))
                    if key.startswith('@') and not item.is_gst:
                        self.context_menu.addAction(self.user_category_icon,
                                _('Remove %s from category %s')%
                                            (display_name(tag), item.py_name),
                                partial(self.context_menu_handler,
                                        action='delete_item_from_user_category',
                                        key = key, index = tag_item))
                    # Add the search for value items. All leaf nodes are searchable
                    self.context_menu.addAction(self.search_icon,
                            _('Search for %s')%display_name(tag),
                            partial(self.context_menu_handler, action='search',
                                    search_state=TAG_SEARCH_STATES['mark_plus'],
                                    index=index))
                    self.context_menu.addAction(self.search_icon,
                            _('Search for everything but %s')%display_name(tag),
                            partial(self.context_menu_handler, action='search',
                                    search_state=TAG_SEARCH_STATES['mark_minus'],
                                    index=index))
                    self.context_menu.addSeparator()
                elif key.startswith('@') and not item.is_gst:
                    if item.can_be_edited:
                        self.context_menu.addAction(self.rename_icon,
                            _('Rename %s')%item.py_name,
                            partial(self.context_menu_handler, action='edit_item',
                                    index=index))
                    self.context_menu.addAction(self.user_category_icon,
                            _('Add sub-category to %s')%item.py_name,
                            partial(self.context_menu_handler,
                                    action='add_subcategory', key=key))
                    self.context_menu.addAction(self.delete_icon,
                            _('Delete user category %s')%item.py_name,
                            partial(self.context_menu_handler,
                                    action='delete_user_category', key=key))
                    self.context_menu.addSeparator()
                # Hide/Show/Restore categories
                self.context_menu.addAction(_('Hide category %s') % category,
                    partial(self.context_menu_handler, action='hide',
                            category=key))
                if self.hidden_categories:
                    m = self.context_menu.addMenu(_('Show category'))
                    for col in sorted(self.hidden_categories,
                            key=lambda x: sort_key(self.db.field_metadata[x]['name'])):
                        m.addAction(self.db.field_metadata[col]['name'],
                            partial(self.context_menu_handler, action='show', category=col))

                # search by category. Some categories are not searchable, such
                # as search and news
                if item.tag.is_searchable:
                    self.context_menu.addAction(self.search_icon,
                            _('Search for books in category %s')%category,
                            partial(self.context_menu_handler,
                                    action='search_category',
                                    index=self._model.createIndex(item.row(), 0, item),
                                    search_state=TAG_SEARCH_STATES['mark_plus']))
                    self.context_menu.addAction(self.search_icon,
                            _('Search for books not in category %s')%category,
                            partial(self.context_menu_handler,
                                    action='search_category',
                                    index=self._model.createIndex(item.row(), 0, item),
                                    search_state=TAG_SEARCH_STATES['mark_minus']))
                # Offer specific editors for tags/series/publishers/saved searches
                self.context_menu.addSeparator()
                if key in ['tags', 'publisher', 'series'] or \
                            self.db.field_metadata[key]['is_custom']:
                    self.context_menu.addAction(_('Manage %s')%category,
                            partial(self.context_menu_handler, action='open_editor',
                                    category=tag.original_name if tag else None,
                                    key=key))
                elif key == 'authors':
                    self.context_menu.addAction(_('Manage %s')%category,
                            partial(self.context_menu_handler, action='edit_author_sort'))
                elif key == 'search':
                    self.context_menu.addAction(_('Manage Saved Searches'),
                        partial(self.context_menu_handler, action='manage_searches',
                                category=tag.name if tag else None))

                # Always show the user categories editor
                self.context_menu.addSeparator()
                if key.startswith('@') and \
                        key[1:] in self.db.prefs.get('user_categories', {}).keys():
                    self.context_menu.addAction(_('Manage User Categories'),
                            partial(self.context_menu_handler, action='manage_categories',
                                    category=key[1:]))
                else:
                    self.context_menu.addAction(_('Manage User Categories'),
                            partial(self.context_menu_handler, action='manage_categories',
                                    category=None))

        if self.hidden_categories:
            if not self.context_menu.isEmpty():
                self.context_menu.addSeparator()
            self.context_menu.addAction(_('Show all categories'),
                        partial(self.context_menu_handler, action='defaults'))

        m = self.context_menu.addMenu(_('Change sub-categorization scheme'))
        da = m.addAction('Disable',
            partial(self.context_menu_handler, action='categorization', category='disable'))
        fla = m.addAction('By first letter',
            partial(self.context_menu_handler, action='categorization', category='first letter'))
        pa = m.addAction('Partition',
            partial(self.context_menu_handler, action='categorization', category='partition'))
        if self.collapse_model == 'disable':
            da.setCheckable(True)
            da.setChecked(True)
        elif self.collapse_model == 'first letter':
            fla.setCheckable(True)
            fla.setChecked(True)
        else:
            pa.setCheckable(True)
            pa.setChecked(True)

        if config['sort_tags_by'] != "name":
            fla.setEnabled(False)
            m.hovered.connect(self.collapse_menu_hovered)
            fla.setToolTip(_('First letter is usable only when sorting by name'))
            # Apparently one cannot set a tooltip to empty, so use a star and
            # deal with it in the hover method
            da.setToolTip('*')
            pa.setToolTip('*')

        if not self.context_menu.isEmpty():
            self.context_menu.popup(self.mapToGlobal(point))
        return True

    def collapse_menu_hovered(self, action):
        tip = action.toolTip()
        if tip == '*':
            tip = ''
        QToolTip.showText(QCursor.pos(), tip)

    def dragMoveEvent(self, event):
        QTreeView.dragMoveEvent(self, event)
        self.setDropIndicatorShown(False)
        index = self.indexAt(event.pos())
        if not index.isValid():
            return
        src_is_tb = event.mimeData().hasFormat('application/calibre+from_tag_browser')
        item = index.data(Qt.UserRole).toPyObject()
        if item.type == TagTreeItem.ROOT:
            return
        flags = self._model.flags(index)
        if item.type == TagTreeItem.TAG and flags & Qt.ItemIsDropEnabled:
            self.setDropIndicatorShown(not src_is_tb)
            return
        if item.type == TagTreeItem.CATEGORY and not item.is_gst:
            fm_dest = self.db.metadata_for_field(item.category_key)
            if fm_dest['kind'] == 'user':
                if src_is_tb:
                    if event.dropAction() == Qt.MoveAction:
                        data = str(event.mimeData().data('application/calibre+from_tag_browser'))
                        src = cPickle.loads(data)
                        for s in src:
                            if s[0] == TagTreeItem.TAG and \
                                    (not s[1].startswith('@') or s[2]):
                                return
                    self.setDropIndicatorShown(True)
                    return
                md = event.mimeData()
                if hasattr(md, 'column_name'):
                    fm_src = self.db.metadata_for_field(md.column_name)
                    if md.column_name in ['authors', 'publisher', 'series'] or \
                            (fm_src['is_custom'] and (
                             (fm_src['datatype'] in ['series', 'text', 'enumeration'] and
                              not fm_src['is_multiple']) or
                             (fm_src['datatype'] == 'composite' and
                              fm_src['display'].get('make_category', False)))):
                        self.setDropIndicatorShown(True)

    def clear(self):
        if self.model():
            self.model().clear_state()

    def is_visible(self, idx):
        item = idx.data(Qt.UserRole).toPyObject()
        if getattr(item, 'type', None) == TagTreeItem.TAG:
            idx = idx.parent()
        return self.isExpanded(idx)

    def recount(self, *args):
        '''
        Rebuild the category tree, expand any categories that were expanded,
        reset the search states, and reselect the current node.
        '''
        if self.disable_recounting or not self.pane_is_visible:
            return
        self.refresh_signal_processed = True
        ci = self.currentIndex()
        if not ci.isValid():
            ci = self.indexAt(QPoint(10, 10))
        path = self.model().path_for_index(ci) if self.is_visible(ci) else None
        expanded_categories, state_map = self.get_state()
        self._model.rebuild_node_tree(state_map=state_map)
        for category in expanded_categories:
<<<<<<< HEAD
            if self._model.index_for_category(category) is not None:
                self.expand(self._model.index_for_category(category))
=======
            idx = self._model.index_for_category(category)
            if idx is not None and idx.isValid():
                self.expand(idx)
>>>>>>> f0bf205f
        self.show_item_at_path(path)

    def show_item_at_path(self, path, box=False,
                          position=QTreeView.PositionAtCenter):
        '''
        Scroll the browser and open categories to show the item referenced by
        path. If possible, the item is placed in the center. If box=True, a
        box is drawn around the item.
        '''
        if path:
            self.show_item_at_index(self._model.index_for_path(path), box=box,
                                    position=position)

    def show_item_at_index(self, idx, box=False,
                           position=QTreeView.PositionAtCenter):
        if idx.isValid() and idx.data(Qt.UserRole).toPyObject() is not self._model.root_item:
            self.expand(self._model.parent(idx)) # Needed otherwise Qt sometimes segfaults if the
                                                 # node is buried in a collapsed, off
                                                 # screen hierarchy
            self.setCurrentIndex(idx)
            self.scrollTo(idx, position)
            if box:
                self._model.set_boxed(idx)

    def item_expanded(self, idx):
        '''
        Called by the expanded signal
        '''
        self.setCurrentIndex(idx)

    # }}}

<|MERGE_RESOLUTION|>--- conflicted
+++ resolved
@@ -575,14 +575,9 @@
         expanded_categories, state_map = self.get_state()
         self._model.rebuild_node_tree(state_map=state_map)
         for category in expanded_categories:
-<<<<<<< HEAD
-            if self._model.index_for_category(category) is not None:
-                self.expand(self._model.index_for_category(category))
-=======
             idx = self._model.index_for_category(category)
             if idx is not None and idx.isValid():
                 self.expand(idx)
->>>>>>> f0bf205f
         self.show_item_at_path(path)
 
     def show_item_at_path(self, path, box=False,
