<<<<<<< HEAD
<?xml version="1.0" encoding="UTF-8"?>
<ui version="4.0">
 <class>MetadataSingleDialog</class>
 <widget class="QDialog" name="MetadataSingleDialog">
  <property name="geometry">
   <rect>
    <x>0</x>
    <y>0</y>
    <width>887</width>
    <height>750</height>
   </rect>
  </property>
  <property name="sizePolicy">
   <sizepolicy hsizetype="MinimumExpanding" vsizetype="MinimumExpanding">
    <horstretch>0</horstretch>
    <verstretch>0</verstretch>
   </sizepolicy>
  </property>
  <property name="windowTitle">
   <string>Edit Meta Information</string>
  </property>
  <property name="windowIcon">
   <iconset resource="../../../../resources/images.qrc">
    <normaloff>:/images/edit_input.png</normaloff>:/images/edit_input.png</iconset>
  </property>
  <property name="sizeGripEnabled">
   <bool>true</bool>
  </property>
  <property name="modal">
   <bool>true</bool>
  </property>
  <layout class="QVBoxLayout" name="verticalLayout_6">
   <item>
    <widget class="QScrollArea" name="scrollArea">
     <property name="frameShape">
      <enum>QFrame::NoFrame</enum>
     </property>
     <property name="widgetResizable">
      <bool>true</bool>
     </property>
     <widget class="QWidget" name="scrollAreaWidgetContents">
      <property name="geometry">
       <rect>
        <x>0</x>
        <y>0</y>
        <width>879</width>
        <height>711</height>
       </rect>
      </property>
      <layout class="QVBoxLayout" name="verticalLayout_5">
       <property name="margin">
        <number>0</number>
       </property>
       <item>
        <widget class="QTabWidget" name="central_widget">
         <property name="minimumSize">
          <size>
           <width>800</width>
           <height>665</height>
          </size>
         </property>
         <property name="currentIndex">
          <number>0</number>
         </property>
         <widget class="QWidget" name="central_tabWidgetPage1">
          <attribute name="title">
           <string>&amp;Basic metadata</string>
          </attribute>
          <layout class="QVBoxLayout" name="verticalLayout_3">
           <item>
            <widget class="QSplitter" name="splitter">
             <property name="orientation">
              <enum>Qt::Horizontal</enum>
             </property>
             <widget class="QWidget" name="layoutWidget">
              <layout class="QVBoxLayout">
               <item>
                <widget class="QGroupBox" name="meta_box">
                 <property name="title">
                  <string>Meta information</string>
                 </property>
                 <layout class="QGridLayout" name="gridLayout_3">
                  <item row="0" column="0">
                   <widget class="QLabel" name="label">
                    <property name="text">
                     <string>&amp;Title: </string>
                    </property>
                    <property name="alignment">
                     <set>Qt::AlignRight|Qt::AlignTrailing|Qt::AlignVCenter</set>
                    </property>
                    <property name="buddy">
                     <cstring>title</cstring>
                    </property>
                   </widget>
                  </item>
                  <item row="0" column="1">
                   <widget class="EnLineEdit" name="title">
                    <property name="toolTip">
                     <string>Change the title of this book</string>
                    </property>
                   </widget>
                  </item>
                  <item row="0" column="2" rowspan="2">
                   <widget class="QToolButton" name="swap_button">
                    <property name="toolTip">
                     <string>Swap the author and title</string>
                    </property>
                    <property name="text">
                     <string>...</string>
                    </property>
                    <property name="icon">
                     <iconset resource="../../../../resources/images.qrc">
                      <normaloff>:/images/swap.png</normaloff>:/images/swap.png</iconset>
                    </property>
                    <property name="iconSize">
                     <size>
                      <width>16</width>
                      <height>16</height>
                     </size>
                    </property>
                   </widget>
                  </item>
                  <item row="1" column="0">
                   <widget class="QLabel" name="label_2">
                    <property name="text">
                     <string>&amp;Author(s): </string>
                    </property>
                    <property name="alignment">
                     <set>Qt::AlignRight|Qt::AlignTrailing|Qt::AlignVCenter</set>
                    </property>
                    <property name="buddy">
                     <cstring>authors</cstring>
                    </property>
                   </widget>
                  </item>
                  <item row="2" column="0">
                   <widget class="QLabel" name="label_8">
                    <property name="text">
                     <string>Author S&amp;ort: </string>
                    </property>
                    <property name="alignment">
                     <set>Qt::AlignRight|Qt::AlignTrailing|Qt::AlignVCenter</set>
                    </property>
                    <property name="buddy">
                     <cstring>author_sort</cstring>
                    </property>
                   </widget>
                  </item>
                  <item row="2" column="1" colspan="2">
                   <layout class="QHBoxLayout" name="horizontalLayout">
                    <item>
                     <widget class="EnLineEdit" name="author_sort">
                      <property name="toolTip">
                       <string>Specify how the author(s) of this book should be sorted. For example Charles Dickens should be sorted as Dickens, Charles.
If the box is colored green, then text matches the individual author's sort strings. If it is colored red, then the authors and this text do not match.</string>
                      </property>
                     </widget>
                    </item>
                    <item>
                     <widget class="QToolButton" name="auto_author_sort">
                      <property name="toolTip">
                       <string>Automatically create the author sort entry based on the current author entry.
Using this button to create author sort will change author sort from red to green.</string>
                      </property>
                      <property name="text">
                       <string>...</string>
                      </property>
                      <property name="icon">
                       <iconset resource="../../../../resources/images.qrc">
                        <normaloff>:/images/auto_author_sort.png</normaloff>:/images/auto_author_sort.png</iconset>
                      </property>
                     </widget>
                    </item>
                   </layout>
                  </item>
                  <item row="3" column="0">
                   <widget class="QLabel" name="label_6">
                    <property name="text">
                     <string>&amp;Rating:</string>
                    </property>
                    <property name="alignment">
                     <set>Qt::AlignRight|Qt::AlignTrailing|Qt::AlignVCenter</set>
                    </property>
                    <property name="buddy">
                     <cstring>rating</cstring>
                    </property>
                   </widget>
                  </item>
                  <item row="3" column="1" colspan="2">
                   <widget class="QSpinBox" name="rating">
                    <property name="toolTip">
                     <string>Rating of this book. 0-5 stars</string>
                    </property>
                    <property name="whatsThis">
                     <string>Rating of this book. 0-5 stars</string>
                    </property>
                    <property name="buttonSymbols">
                     <enum>QAbstractSpinBox::PlusMinus</enum>
                    </property>
                    <property name="suffix">
                     <string> stars</string>
                    </property>
                    <property name="maximum">
                     <number>5</number>
                    </property>
                   </widget>
                  </item>
                  <item row="4" column="0">
                   <widget class="QLabel" name="label_3">
                    <property name="text">
                     <string>&amp;Publisher: </string>
                    </property>
                    <property name="alignment">
                     <set>Qt::AlignRight|Qt::AlignTrailing|Qt::AlignVCenter</set>
                    </property>
                    <property name="buddy">
                     <cstring>publisher</cstring>
                    </property>
                   </widget>
                  </item>
                  <item row="5" column="0">
                   <widget class="QLabel" name="label_4">
                    <property name="text">
                     <string>Ta&amp;gs: </string>
                    </property>
                    <property name="alignment">
                     <set>Qt::AlignRight|Qt::AlignTrailing|Qt::AlignVCenter</set>
                    </property>
                    <property name="buddy">
                     <cstring>tags</cstring>
                    </property>
                   </widget>
                  </item>
                  <item row="5" column="1" colspan="2">
                   <layout class="QHBoxLayout" name="_2">
                    <item>
                     <widget class="TagsLineEdit" name="tags">
                      <property name="toolTip">
                       <string>Tags categorize the book. This is particularly useful while searching. &lt;br&gt;&lt;br&gt;They can be any words or phrases, separated by commas.</string>
                      </property>
                     </widget>
                    </item>
                    <item>
                     <widget class="QToolButton" name="tag_editor_button">
                      <property name="toolTip">
                       <string>Open Tag Editor</string>
                      </property>
                      <property name="text">
                       <string>Open Tag Editor</string>
                      </property>
                      <property name="icon">
                       <iconset resource="../../../../resources/images.qrc">
                        <normaloff>:/images/chapters.png</normaloff>:/images/chapters.png</iconset>
                      </property>
                     </widget>
                    </item>
                   </layout>
                  </item>
                  <item row="6" column="0">
                   <widget class="QLabel" name="label_7">
                    <property name="text">
                     <string>&amp;Series:</string>
                    </property>
                    <property name="textFormat">
                     <enum>Qt::PlainText</enum>
                    </property>
                    <property name="alignment">
                     <set>Qt::AlignRight|Qt::AlignTrailing|Qt::AlignVCenter</set>
                    </property>
                    <property name="buddy">
                     <cstring>series</cstring>
                    </property>
                   </widget>
                  </item>
                  <item row="6" column="1" colspan="2">
                   <layout class="QHBoxLayout" name="_3">
                    <property name="spacing">
                     <number>5</number>
                    </property>
                    <item>
                     <widget class="EnComboBox" name="series">
                      <property name="toolTip">
                       <string>List of known series. You can add new series.</string>
                      </property>
                      <property name="whatsThis">
                       <string>List of known series. You can add new series.</string>
                      </property>
                      <property name="editable">
                       <bool>true</bool>
                      </property>
                      <property name="insertPolicy">
                       <enum>QComboBox::InsertAlphabetically</enum>
                      </property>
                     </widget>
                    </item>
                    <item>
                     <widget class="QToolButton" name="remove_series_button">
                      <property name="toolTip">
                       <string>Remove unused series (Series that have no books)</string>
                      </property>
                      <property name="text">
                       <string>...</string>
                      </property>
                      <property name="icon">
                       <iconset resource="../../../../resources/images.qrc">
                        <normaloff>:/images/trash.png</normaloff>:/images/trash.png</iconset>
                      </property>
                     </widget>
                    </item>
                   </layout>
                  </item>
                  <item row="8" column="0">
                   <widget class="QLabel" name="label_9">
                    <property name="text">
                     <string>IS&amp;BN:</string>
                    </property>
                    <property name="alignment">
                     <set>Qt::AlignRight|Qt::AlignTrailing|Qt::AlignVCenter</set>
                    </property>
                    <property name="buddy">
                     <cstring>isbn</cstring>
                    </property>
                   </widget>
                  </item>
                  <item row="8" column="1" colspan="2">
                   <widget class="QLineEdit" name="isbn"/>
                  </item>
                  <item row="10" column="0">
                   <widget class="QLabel" name="label_10">
                    <property name="text">
                     <string>Publishe&amp;d:</string>
                    </property>
                    <property name="alignment">
                     <set>Qt::AlignRight|Qt::AlignTrailing|Qt::AlignVCenter</set>
                    </property>
                    <property name="buddy">
                     <cstring>pubdate</cstring>
                    </property>
                   </widget>
                  </item>
                  <item row="4" column="1" colspan="2">
                   <widget class="EnComboBox" name="publisher">
                    <property name="editable">
                     <bool>true</bool>
                    </property>
                   </widget>
                  </item>
                  <item row="7" column="1" colspan="2">
                   <widget class="QDoubleSpinBox" name="series_index">
                    <property name="enabled">
                     <bool>false</bool>
                    </property>
                    <property name="prefix">
                     <string>Book </string>
                    </property>
                    <property name="maximum">
                     <double>9999.989999999999782</double>
                    </property>
                   </widget>
                  </item>
                  <item row="10" column="1" colspan="2">
                   <widget class="QDateEdit" name="pubdate">
                    <property name="displayFormat">
                     <string>MMM yyyy</string>
                    </property>
                    <property name="calendarPopup">
                     <bool>true</bool>
                    </property>
                   </widget>
                  </item>
                  <item row="1" column="1">
                   <widget class="EnComboBox" name="authors">
                    <property name="editable">
                     <bool>true</bool>
                    </property>
                   </widget>
                  </item>
                  <item row="9" column="1" colspan="2">
                   <widget class="QDateEdit" name="date">
                    <property name="displayFormat">
                     <string>dd MMM yyyy</string>
                    </property>
                    <property name="calendarPopup">
                     <bool>true</bool>
                    </property>
                   </widget>
                  </item>
                  <item row="9" column="0">
                   <widget class="QLabel" name="label_11">
                    <property name="text">
                     <string>&amp;Date:</string>
                    </property>
                    <property name="alignment">
                     <set>Qt::AlignRight|Qt::AlignTrailing|Qt::AlignVCenter</set>
                    </property>
                    <property name="buddy">
                     <cstring>date</cstring>
                    </property>
                   </widget>
                  </item>
                 </layout>
                </widget>
               </item>
               <item>
                <widget class="QGroupBox" name="groupBox_2">
                 <property name="title">
                  <string>&amp;Comments</string>
                 </property>
                 <layout class="QGridLayout" name="gridLayout_4">
                  <item row="0" column="0">
                   <widget class="QTextEdit" name="comments">
                    <property name="tabChangesFocus">
                     <bool>true</bool>
                    </property>
                    <property name="acceptRichText">
                     <bool>true</bool>
                    </property>
                   </widget>
                  </item>
                 </layout>
                </widget>
               </item>
               <item>
                <widget class="QPushButton" name="fetch_metadata_button">
                 <property name="text">
                  <string>&amp;Fetch metadata from server</string>
                 </property>
                </widget>
               </item>
              </layout>
             </widget>
             <widget class="QWidget" name="layoutWidget_2">
              <layout class="QVBoxLayout" name="verticalLayout_2">
               <item>
                <widget class="QGroupBox" name="af_group_box">
                 <property name="sizePolicy">
                  <sizepolicy hsizetype="Preferred" vsizetype="Minimum">
                   <horstretch>0</horstretch>
                   <verstretch>0</verstretch>
                  </sizepolicy>
                 </property>
                 <property name="title">
                  <string>Available Formats</string>
                 </property>
                 <layout class="QVBoxLayout" name="verticalLayout">
                  <item>
                   <layout class="QGridLayout" name="gridLayout">
                    <item row="0" column="1" rowspan="3">
                     <widget class="FormatList" name="formats">
                      <property name="sizePolicy">
                       <sizepolicy hsizetype="Minimum" vsizetype="Minimum">
                        <horstretch>0</horstretch>
                        <verstretch>0</verstretch>
                       </sizepolicy>
                      </property>
                      <property name="maximumSize">
                       <size>
                        <width>16777215</width>
                        <height>130</height>
                       </size>
                      </property>
                      <property name="dragDropMode">
                       <enum>QAbstractItemView::DropOnly</enum>
                      </property>
                      <property name="iconSize">
                       <size>
                        <width>64</width>
                        <height>64</height>
                       </size>
                      </property>
                     </widget>
                    </item>
                    <item row="0" column="2">
                     <widget class="QToolButton" name="add_format_button">
                      <property name="toolTip">
                       <string>Add a new format for this book to the database</string>
                      </property>
                      <property name="text">
                       <string>...</string>
                      </property>
                      <property name="icon">
                       <iconset resource="../../../../resources/images.qrc">
                        <normaloff>:/images/add_book.png</normaloff>:/images/add_book.png</iconset>
                      </property>
                      <property name="iconSize">
                       <size>
                        <width>32</width>
                        <height>32</height>
                       </size>
                      </property>
                     </widget>
                    </item>
                    <item row="2" column="2">
                     <widget class="QToolButton" name="remove_format_button">
                      <property name="toolTip">
                       <string>Remove the selected formats for this book from the database.</string>
                      </property>
                      <property name="text">
                       <string>...</string>
                      </property>
                      <property name="icon">
                       <iconset resource="../../../../resources/images.qrc">
                        <normaloff>:/images/trash.png</normaloff>:/images/trash.png</iconset>
                      </property>
                      <property name="iconSize">
                       <size>
                        <width>32</width>
                        <height>32</height>
                       </size>
                      </property>
                     </widget>
                    </item>
                    <item row="0" column="0">
                     <widget class="QToolButton" name="button_set_cover">
                      <property name="toolTip">
                       <string>Set the cover for the book from the selected format</string>
                      </property>
                      <property name="text">
                       <string>...</string>
                      </property>
                      <property name="icon">
                       <iconset resource="../../../../resources/images.qrc">
                        <normaloff>:/images/book.png</normaloff>:/images/book.png</iconset>
                      </property>
                      <property name="iconSize">
                       <size>
                        <width>32</width>
                        <height>32</height>
                       </size>
                      </property>
                     </widget>
                    </item>
                    <item row="2" column="0">
                     <widget class="QToolButton" name="button_set_metadata">
                      <property name="toolTip">
                       <string>Update metadata from the metadata in the selected format</string>
                      </property>
                      <property name="text">
                       <string/>
                      </property>
                      <property name="icon">
                       <iconset resource="../../../../resources/images.qrc">
                        <normaloff>:/images/edit_input.png</normaloff>:/images/edit_input.png</iconset>
                      </property>
                      <property name="iconSize">
                       <size>
                        <width>32</width>
                        <height>32</height>
                       </size>
                      </property>
                     </widget>
                    </item>
                   </layout>
                  </item>
                 </layout>
                 <zorder></zorder>
                </widget>
               </item>
               <item>
                <widget class="QGroupBox" name="bc_box">
                 <property name="sizePolicy">
                  <sizepolicy hsizetype="Preferred" vsizetype="Expanding">
                   <horstretch>0</horstretch>
                   <verstretch>10</verstretch>
                  </sizepolicy>
                 </property>
                 <property name="title">
                  <string>Book Cover</string>
                 </property>
                 <layout class="QVBoxLayout" name="verticalLayout_4">
                  <item>
                   <widget class="ImageView" name="cover" native="true">
                    <property name="sizePolicy">
                     <sizepolicy hsizetype="Expanding" vsizetype="Expanding">
                      <horstretch>0</horstretch>
                      <verstretch>100</verstretch>
                     </sizepolicy>
                    </property>
                   </widget>
                  </item>
                  <item>
                   <layout class="QVBoxLayout" name="_4">
                    <property name="spacing">
                     <number>6</number>
                    </property>
                    <property name="sizeConstraint">
                     <enum>QLayout::SetMaximumSize</enum>
                    </property>
                    <property name="margin">
                     <number>0</number>
                    </property>
                    <item>
                     <widget class="QLabel" name="label_5">
                      <property name="text">
                       <string>Change &amp;cover image:</string>
                      </property>
                      <property name="buddy">
                       <cstring>cover_path</cstring>
                      </property>
                     </widget>
                    </item>
                    <item>
                     <layout class="QHBoxLayout" name="_5">
                      <property name="spacing">
                       <number>6</number>
                      </property>
                      <property name="margin">
                       <number>0</number>
                      </property>
                      <item>
                       <widget class="QLineEdit" name="cover_path">
                        <property name="readOnly">
                         <bool>true</bool>
                        </property>
                       </widget>
                      </item>
                      <item>
                       <widget class="QPushButton" name="cover_button">
                        <property name="text">
                         <string>&amp;Browse</string>
                        </property>
                        <property name="icon">
                         <iconset resource="../../../../resources/images.qrc">
                          <normaloff>:/images/document_open.png</normaloff>:/images/document_open.png</iconset>
                        </property>
                       </widget>
                      </item>
                      <item>
                       <widget class="QToolButton" name="trim_cover_button">
                        <property name="toolTip">
                         <string>Remove border (if any) from cover</string>
                        </property>
                        <property name="text">
                         <string>T&amp;rim</string>
                        </property>
                        <property name="icon">
                         <iconset resource="../../../../resources/images.qrc">
                          <normaloff>:/images/trim.png</normaloff>:/images/trim.png</iconset>
                        </property>
                        <property name="toolButtonStyle">
                         <enum>Qt::ToolButtonTextBesideIcon</enum>
                        </property>
                       </widget>
                      </item>
                      <item>
                       <widget class="QToolButton" name="reset_cover">
                        <property name="toolTip">
                         <string>Reset cover to default</string>
                        </property>
                        <property name="text">
                         <string>...</string>
                        </property>
                        <property name="icon">
                         <iconset resource="../../../../resources/images.qrc">
                          <normaloff>:/images/trash.png</normaloff>:/images/trash.png</iconset>
                        </property>
                       </widget>
                      </item>
                     </layout>
                    </item>
                   </layout>
                  </item>
                  <item>
                   <layout class="QHBoxLayout" name="_6">
                    <item>
                     <widget class="QPushButton" name="fetch_cover_button">
                      <property name="text">
                       <string>Download co&amp;ver</string>
                      </property>
                     </widget>
                    </item>
                    <item>
                     <widget class="QPushButton" name="generate_cover_button">
                      <property name="toolTip">
                       <string>Generate a default cover based on the title and author</string>
                      </property>
                      <property name="text">
                       <string>&amp;Generate cover</string>
                      </property>
                     </widget>
                    </item>
                   </layout>
                  </item>
                 </layout>
                </widget>
               </item>
              </layout>
             </widget>
            </widget>
           </item>
          </layout>
         </widget>
         <widget class="QWidget" name="tab">
          <attribute name="title">
           <string>&amp;Custom metadata</string>
          </attribute>
          <layout class="QGridLayout" name="gridLayout_2"/>
         </widget>
        </widget>
       </item>
      </layout>
     </widget>
    </widget>
   </item>
   <item>
    <widget class="QDialogButtonBox" name="button_box">
     <property name="orientation">
      <enum>Qt::Horizontal</enum>
     </property>
     <property name="standardButtons">
      <set>QDialogButtonBox::Cancel|QDialogButtonBox::Ok</set>
     </property>
    </widget>
   </item>
  </layout>
 </widget>
 <customwidgets>
  <customwidget>
   <class>EnLineEdit</class>
   <extends>QLineEdit</extends>
   <header>widgets.h</header>
  </customwidget>
  <customwidget>
   <class>EnComboBox</class>
   <extends>QComboBox</extends>
   <header>widgets.h</header>
  </customwidget>
  <customwidget>
   <class>TagsLineEdit</class>
   <extends>QLineEdit</extends>
   <header>widgets.h</header>
  </customwidget>
  <customwidget>
   <class>FormatList</class>
   <extends>QListWidget</extends>
   <header location="global">calibre/gui2/widgets.h</header>
  </customwidget>
  <customwidget>
   <class>ImageView</class>
   <extends>QWidget</extends>
   <header>calibre/gui2/widgets.h</header>
   <container>1</container>
  </customwidget>
 </customwidgets>
 <tabstops>
  <tabstop>title</tabstop>
  <tabstop>swap_button</tabstop>
  <tabstop>authors</tabstop>
  <tabstop>author_sort</tabstop>
  <tabstop>auto_author_sort</tabstop>
  <tabstop>rating</tabstop>
  <tabstop>publisher</tabstop>
  <tabstop>tags</tabstop>
  <tabstop>tag_editor_button</tabstop>
  <tabstop>series</tabstop>
  <tabstop>remove_series_button</tabstop>
  <tabstop>series_index</tabstop>
  <tabstop>isbn</tabstop>
  <tabstop>date</tabstop>
  <tabstop>pubdate</tabstop>
  <tabstop>comments</tabstop>
  <tabstop>fetch_metadata_button</tabstop>
  <tabstop>add_format_button</tabstop>
  <tabstop>remove_format_button</tabstop>
  <tabstop>button_set_cover</tabstop>
  <tabstop>button_set_metadata</tabstop>
  <tabstop>formats</tabstop>
  <tabstop>cover_path</tabstop>
  <tabstop>reset_cover</tabstop>
  <tabstop>fetch_cover_button</tabstop>
  <tabstop>generate_cover_button</tabstop>
  <tabstop>scrollArea</tabstop>
  <tabstop>central_widget</tabstop>
  <tabstop>button_box</tabstop>
 </tabstops>
 <resources>
  <include location="../../../../resources/images.qrc"/>
 </resources>
 <connections>
  <connection>
   <sender>button_box</sender>
   <signal>accepted()</signal>
   <receiver>MetadataSingleDialog</receiver>
   <slot>accept()</slot>
   <hints>
    <hint type="sourcelabel">
     <x>261</x>
     <y>710</y>
    </hint>
    <hint type="destinationlabel">
     <x>157</x>
     <y>274</y>
    </hint>
   </hints>
  </connection>
  <connection>
   <sender>button_box</sender>
   <signal>rejected()</signal>
   <receiver>MetadataSingleDialog</receiver>
   <slot>reject()</slot>
   <hints>
    <hint type="sourcelabel">
     <x>329</x>
     <y>710</y>
    </hint>
    <hint type="destinationlabel">
     <x>286</x>
     <y>274</y>
    </hint>
   </hints>
  </connection>
 </connections>
</ui>
=======
<?xml version="1.0" encoding="UTF-8"?>
<ui version="4.0">
 <class>MetadataSingleDialog</class>
 <widget class="QDialog" name="MetadataSingleDialog">
  <property name="geometry">
   <rect>
    <x>0</x>
    <y>0</y>
    <width>887</width>
    <height>750</height>
   </rect>
  </property>
  <property name="sizePolicy">
   <sizepolicy hsizetype="MinimumExpanding" vsizetype="MinimumExpanding">
    <horstretch>0</horstretch>
    <verstretch>0</verstretch>
   </sizepolicy>
  </property>
  <property name="windowTitle">
   <string>Edit Meta Information</string>
  </property>
  <property name="windowIcon">
   <iconset resource="../../../../resources/images.qrc">
    <normaloff>:/images/edit_input.png</normaloff>:/images/edit_input.png</iconset>
  </property>
  <property name="sizeGripEnabled">
   <bool>true</bool>
  </property>
  <property name="modal">
   <bool>true</bool>
  </property>
  <layout class="QVBoxLayout" name="verticalLayout_6">
   <item>
    <widget class="QScrollArea" name="scrollArea">
     <property name="frameShape">
      <enum>QFrame::NoFrame</enum>
     </property>
     <property name="widgetResizable">
      <bool>true</bool>
     </property>
     <widget class="QWidget" name="scrollAreaWidgetContents">
      <property name="geometry">
       <rect>
        <x>0</x>
        <y>0</y>
        <width>879</width>
        <height>711</height>
       </rect>
      </property>
      <layout class="QVBoxLayout" name="verticalLayout_5">
       <property name="margin">
        <number>0</number>
       </property>
       <item>
        <widget class="QTabWidget" name="central_widget">
         <property name="minimumSize">
          <size>
           <width>800</width>
           <height>665</height>
          </size>
         </property>
         <property name="currentIndex">
          <number>0</number>
         </property>
         <widget class="QWidget" name="central_tabWidgetPage1">
          <attribute name="title">
           <string>&amp;Basic metadata</string>
          </attribute>
          <layout class="QVBoxLayout" name="verticalLayout_3">
           <item>
            <widget class="QSplitter" name="splitter">
             <property name="orientation">
              <enum>Qt::Horizontal</enum>
             </property>
             <widget class="QWidget" name="layoutWidget">
              <layout class="QVBoxLayout">
               <item>
                <widget class="QGroupBox" name="meta_box">
                 <property name="title">
                  <string>Meta information</string>
                 </property>
                 <layout class="QGridLayout" name="gridLayout_3">
                  <item row="0" column="0">
                   <widget class="QLabel" name="label">
                    <property name="text">
                     <string>&amp;Title: </string>
                    </property>
                    <property name="alignment">
                     <set>Qt::AlignRight|Qt::AlignTrailing|Qt::AlignVCenter</set>
                    </property>
                    <property name="buddy">
                     <cstring>title</cstring>
                    </property>
                   </widget>
                  </item>
                  <item row="0" column="1">
                   <widget class="EnLineEdit" name="title">
                    <property name="toolTip">
                     <string>Change the title of this book</string>
                    </property>
                   </widget>
                  </item>
                  <item row="0" column="2" rowspan="2">
                   <widget class="QToolButton" name="swap_button">
                    <property name="toolTip">
                     <string>Swap the author and title</string>
                    </property>
                    <property name="text">
                     <string>...</string>
                    </property>
                    <property name="icon">
                     <iconset resource="../../../../resources/images.qrc">
                      <normaloff>:/images/swap.png</normaloff>:/images/swap.png</iconset>
                    </property>
                    <property name="iconSize">
                     <size>
                      <width>16</width>
                      <height>16</height>
                     </size>
                    </property>
                   </widget>
                  </item>
                  <item row="1" column="0">
                   <widget class="QLabel" name="label_2">
                    <property name="text">
                     <string>&amp;Author(s): </string>
                    </property>
                    <property name="alignment">
                     <set>Qt::AlignRight|Qt::AlignTrailing|Qt::AlignVCenter</set>
                    </property>
                    <property name="buddy">
                     <cstring>authors</cstring>
                    </property>
                   </widget>
                  </item>
                  <item row="2" column="0">
                   <widget class="QLabel" name="label_8">
                    <property name="text">
                     <string>Author S&amp;ort: </string>
                    </property>
                    <property name="alignment">
                     <set>Qt::AlignRight|Qt::AlignTrailing|Qt::AlignVCenter</set>
                    </property>
                    <property name="buddy">
                     <cstring>author_sort</cstring>
                    </property>
                   </widget>
                  </item>
                  <item row="2" column="1" colspan="2">
                   <layout class="QHBoxLayout" name="horizontalLayout">
                    <item>
                     <widget class="EnLineEdit" name="author_sort">
                      <property name="toolTip">
                       <string>Specify how the author(s) of this book should be sorted. For example Charles Dickens should be sorted as Dickens, Charles.
If the box is colored green, then text matches the individual author's sort strings. If it is colored red, then the authors and this text do not match.</string>
                      </property>
                     </widget>
                    </item>
                    <item>
                     <widget class="QToolButton" name="auto_author_sort">
                      <property name="toolTip">
                       <string>Automatically create the author sort entry based on the current author entry.
Using this button to create author sort will change author sort from red to green.</string>
                      </property>
                      <property name="text">
                       <string>...</string>
                      </property>
                      <property name="icon">
                       <iconset resource="../../../../resources/images.qrc">
                        <normaloff>:/images/auto_author_sort.png</normaloff>:/images/auto_author_sort.png</iconset>
                      </property>
                     </widget>
                    </item>
                   </layout>
                  </item>
                  <item row="3" column="0">
                   <widget class="QLabel" name="label_6">
                    <property name="text">
                     <string>&amp;Rating:</string>
                    </property>
                    <property name="alignment">
                     <set>Qt::AlignRight|Qt::AlignTrailing|Qt::AlignVCenter</set>
                    </property>
                    <property name="buddy">
                     <cstring>rating</cstring>
                    </property>
                   </widget>
                  </item>
                  <item row="3" column="1" colspan="2">
                   <widget class="QSpinBox" name="rating">
                    <property name="toolTip">
                     <string>Rating of this book. 0-5 stars</string>
                    </property>
                    <property name="whatsThis">
                     <string>Rating of this book. 0-5 stars</string>
                    </property>
                    <property name="buttonSymbols">
                     <enum>QAbstractSpinBox::PlusMinus</enum>
                    </property>
                    <property name="suffix">
                     <string> stars</string>
                    </property>
                    <property name="maximum">
                     <number>5</number>
                    </property>
                   </widget>
                  </item>
                  <item row="4" column="0">
                   <widget class="QLabel" name="label_3">
                    <property name="text">
                     <string>&amp;Publisher: </string>
                    </property>
                    <property name="alignment">
                     <set>Qt::AlignRight|Qt::AlignTrailing|Qt::AlignVCenter</set>
                    </property>
                    <property name="buddy">
                     <cstring>publisher</cstring>
                    </property>
                   </widget>
                  </item>
                  <item row="5" column="0">
                   <widget class="QLabel" name="label_4">
                    <property name="text">
                     <string>Ta&amp;gs: </string>
                    </property>
                    <property name="alignment">
                     <set>Qt::AlignRight|Qt::AlignTrailing|Qt::AlignVCenter</set>
                    </property>
                    <property name="buddy">
                     <cstring>tags</cstring>
                    </property>
                   </widget>
                  </item>
                  <item row="5" column="1" colspan="2">
                   <layout class="QHBoxLayout" name="_2">
                    <item>
                     <widget class="TagsLineEdit" name="tags">
                      <property name="toolTip">
                       <string>Tags categorize the book. This is particularly useful while searching. &lt;br&gt;&lt;br&gt;They can be any words or phrases, separated by commas.</string>
                      </property>
                     </widget>
                    </item>
                    <item>
                     <widget class="QToolButton" name="tag_editor_button">
                      <property name="toolTip">
                       <string>Open Tag Editor</string>
                      </property>
                      <property name="text">
                       <string>Open Tag Editor</string>
                      </property>
                      <property name="icon">
                       <iconset resource="../../../../resources/images.qrc">
                        <normaloff>:/images/chapters.png</normaloff>:/images/chapters.png</iconset>
                      </property>
                     </widget>
                    </item>
                   </layout>
                  </item>
                  <item row="6" column="0">
                   <widget class="QLabel" name="label_7">
                    <property name="text">
                     <string>&amp;Series:</string>
                    </property>
                    <property name="textFormat">
                     <enum>Qt::PlainText</enum>
                    </property>
                    <property name="alignment">
                     <set>Qt::AlignRight|Qt::AlignTrailing|Qt::AlignVCenter</set>
                    </property>
                    <property name="buddy">
                     <cstring>series</cstring>
                    </property>
                   </widget>
                  </item>
                  <item row="6" column="1" colspan="2">
                   <layout class="QHBoxLayout" name="_3">
                    <property name="spacing">
                     <number>5</number>
                    </property>
                    <item>
                     <widget class="EnComboBox" name="series">
                      <property name="toolTip">
                       <string>List of known series. You can add new series.</string>
                      </property>
                      <property name="whatsThis">
                       <string>List of known series. You can add new series.</string>
                      </property>
                      <property name="editable">
                       <bool>true</bool>
                      </property>
                      <property name="insertPolicy">
                       <enum>QComboBox::InsertAlphabetically</enum>
                      </property>
                     </widget>
                    </item>
                    <item>
                     <widget class="QToolButton" name="remove_series_button">
                      <property name="toolTip">
                       <string>Remove unused series (Series that have no books)</string>
                      </property>
                      <property name="text">
                       <string>...</string>
                      </property>
                      <property name="icon">
                       <iconset resource="../../../../resources/images.qrc">
                        <normaloff>:/images/trash.png</normaloff>:/images/trash.png</iconset>
                      </property>
                     </widget>
                    </item>
                   </layout>
                  </item>
                  <item row="8" column="0">
                   <widget class="QLabel" name="label_9">
                    <property name="text">
                     <string>IS&amp;BN:</string>
                    </property>
                    <property name="alignment">
                     <set>Qt::AlignRight|Qt::AlignTrailing|Qt::AlignVCenter</set>
                    </property>
                    <property name="buddy">
                     <cstring>isbn</cstring>
                    </property>
                   </widget>
                  </item>
                  <item row="8" column="1" colspan="2">
                   <widget class="QLineEdit" name="isbn"/>
                  </item>
                  <item row="10" column="0">
                   <widget class="QLabel" name="label_10">
                    <property name="text">
                     <string>Publishe&amp;d:</string>
                    </property>
                    <property name="alignment">
                     <set>Qt::AlignRight|Qt::AlignTrailing|Qt::AlignVCenter</set>
                    </property>
                    <property name="buddy">
                     <cstring>pubdate</cstring>
                    </property>
                   </widget>
                  </item>
                  <item row="4" column="1" colspan="2">
                   <widget class="EnComboBox" name="publisher">
                    <property name="editable">
                     <bool>true</bool>
                    </property>
                   </widget>
                  </item>
                  <item row="7" column="1" colspan="2">
                   <widget class="QDoubleSpinBox" name="series_index">
                    <property name="enabled">
                     <bool>false</bool>
                    </property>
                    <property name="prefix">
                     <string>Book </string>
                    </property>
                    <property name="maximum">
                     <double>9999.989999999999782</double>
                    </property>
                   </widget>
                  </item>
                  <item row="10" column="1" colspan="2">
                   <widget class="QDateEdit" name="pubdate">
                    <property name="displayFormat">
                     <string>MMM yyyy</string>
                    </property>
                    <property name="calendarPopup">
                     <bool>true</bool>
                    </property>
                   </widget>
                  </item>
                  <item row="1" column="1">
                   <widget class="EnComboBox" name="authors">
                    <property name="editable">
                     <bool>true</bool>
                    </property>
                   </widget>
                  </item>
                  <item row="9" column="1" colspan="2">
                   <widget class="QDateEdit" name="date">
                    <property name="displayFormat">
                     <string>dd MMM yyyy</string>
                    </property>
                    <property name="calendarPopup">
                     <bool>true</bool>
                    </property>
                   </widget>
                  </item>
                  <item row="9" column="0">
                   <widget class="QLabel" name="label_11">
                    <property name="text">
                     <string>&amp;Date:</string>
                    </property>
                    <property name="alignment">
                     <set>Qt::AlignRight|Qt::AlignTrailing|Qt::AlignVCenter</set>
                    </property>
                    <property name="buddy">
                     <cstring>date</cstring>
                    </property>
                   </widget>
                  </item>
                 </layout>
                </widget>
               </item>
               <item>
                <widget class="QGroupBox" name="groupBox_2">
                 <property name="title">
                  <string>&amp;Comments</string>
                 </property>
                 <layout class="QGridLayout" name="gridLayout_4">
                  <item row="0" column="0">
                   <widget class="QTextEdit" name="comments">
                    <property name="tabChangesFocus">
                     <bool>true</bool>
                    </property>
                    <property name="acceptRichText">
                     <bool>false</bool>
                    </property>
                   </widget>
                  </item>
                 </layout>
                </widget>
               </item>
               <item>
                <widget class="QPushButton" name="fetch_metadata_button">
                 <property name="text">
                  <string>&amp;Fetch metadata from server</string>
                 </property>
                </widget>
               </item>
              </layout>
             </widget>
             <widget class="QWidget" name="layoutWidget_2">
              <layout class="QVBoxLayout" name="verticalLayout_2">
               <item>
                <widget class="QGroupBox" name="af_group_box">
                 <property name="sizePolicy">
                  <sizepolicy hsizetype="Preferred" vsizetype="Minimum">
                   <horstretch>0</horstretch>
                   <verstretch>0</verstretch>
                  </sizepolicy>
                 </property>
                 <property name="title">
                  <string>Available Formats</string>
                 </property>
                 <layout class="QVBoxLayout" name="verticalLayout">
                  <item>
                   <layout class="QGridLayout" name="gridLayout">
                    <item row="0" column="1" rowspan="3">
                     <widget class="FormatList" name="formats">
                      <property name="sizePolicy">
                       <sizepolicy hsizetype="Minimum" vsizetype="Minimum">
                        <horstretch>0</horstretch>
                        <verstretch>0</verstretch>
                       </sizepolicy>
                      </property>
                      <property name="maximumSize">
                       <size>
                        <width>16777215</width>
                        <height>140</height>
                       </size>
                      </property>
                      <property name="dragDropMode">
                       <enum>QAbstractItemView::DropOnly</enum>
                      </property>
                      <property name="iconSize">
                       <size>
                        <width>64</width>
                        <height>64</height>
                       </size>
                      </property>
                     </widget>
                    </item>
                    <item row="0" column="2">
                     <widget class="QToolButton" name="add_format_button">
                      <property name="toolTip">
                       <string>Add a new format for this book to the database</string>
                      </property>
                      <property name="text">
                       <string>...</string>
                      </property>
                      <property name="icon">
                       <iconset resource="../../../../resources/images.qrc">
                        <normaloff>:/images/add_book.png</normaloff>:/images/add_book.png</iconset>
                      </property>
                      <property name="iconSize">
                       <size>
                        <width>32</width>
                        <height>32</height>
                       </size>
                      </property>
                     </widget>
                    </item>
                    <item row="2" column="2">
                     <widget class="QToolButton" name="remove_format_button">
                      <property name="toolTip">
                       <string>Remove the selected formats for this book from the database.</string>
                      </property>
                      <property name="text">
                       <string>...</string>
                      </property>
                      <property name="icon">
                       <iconset resource="../../../../resources/images.qrc">
                        <normaloff>:/images/trash.png</normaloff>:/images/trash.png</iconset>
                      </property>
                      <property name="iconSize">
                       <size>
                        <width>32</width>
                        <height>32</height>
                       </size>
                      </property>
                     </widget>
                    </item>
                    <item row="0" column="0">
                     <widget class="QToolButton" name="button_set_cover">
                      <property name="toolTip">
                       <string>Set the cover for the book from the selected format</string>
                      </property>
                      <property name="text">
                       <string>...</string>
                      </property>
                      <property name="icon">
                       <iconset resource="../../../../resources/images.qrc">
                        <normaloff>:/images/book.png</normaloff>:/images/book.png</iconset>
                      </property>
                      <property name="iconSize">
                       <size>
                        <width>32</width>
                        <height>32</height>
                       </size>
                      </property>
                     </widget>
                    </item>
                    <item row="2" column="0">
                     <widget class="QToolButton" name="button_set_metadata">
                      <property name="toolTip">
                       <string>Update metadata from the metadata in the selected format</string>
                      </property>
                      <property name="text">
                       <string/>
                      </property>
                      <property name="icon">
                       <iconset resource="../../../../resources/images.qrc">
                        <normaloff>:/images/edit_input.png</normaloff>:/images/edit_input.png</iconset>
                      </property>
                      <property name="iconSize">
                       <size>
                        <width>32</width>
                        <height>32</height>
                       </size>
                      </property>
                     </widget>
                    </item>
                   </layout>
                  </item>
                 </layout>
                 <zorder></zorder>
                </widget>
               </item>
               <item>
                <widget class="QGroupBox" name="bc_box">
                 <property name="sizePolicy">
                  <sizepolicy hsizetype="Preferred" vsizetype="Expanding">
                   <horstretch>0</horstretch>
                   <verstretch>10</verstretch>
                  </sizepolicy>
                 </property>
                 <property name="title">
                  <string>Book Cover</string>
                 </property>
                 <layout class="QVBoxLayout" name="verticalLayout_4">
                  <item>
                   <widget class="ImageView" name="cover" native="true">
                    <property name="sizePolicy">
                     <sizepolicy hsizetype="Expanding" vsizetype="Expanding">
                      <horstretch>0</horstretch>
                      <verstretch>100</verstretch>
                     </sizepolicy>
                    </property>
                   </widget>
                  </item>
                  <item>
                   <layout class="QVBoxLayout" name="_4">
                    <property name="spacing">
                     <number>6</number>
                    </property>
                    <property name="sizeConstraint">
                     <enum>QLayout::SetMaximumSize</enum>
                    </property>
                    <property name="margin">
                     <number>0</number>
                    </property>
                    <item>
                     <widget class="QLabel" name="label_5">
                      <property name="text">
                       <string>Change &amp;cover image:</string>
                      </property>
                      <property name="buddy">
                       <cstring>cover_path</cstring>
                      </property>
                     </widget>
                    </item>
                    <item>
                     <layout class="QHBoxLayout" name="_5">
                      <property name="spacing">
                       <number>6</number>
                      </property>
                      <property name="margin">
                       <number>0</number>
                      </property>
                      <item>
                       <widget class="QLineEdit" name="cover_path">
                        <property name="readOnly">
                         <bool>true</bool>
                        </property>
                       </widget>
                      </item>
                      <item>
                       <widget class="QPushButton" name="cover_button">
                        <property name="text">
                         <string>&amp;Browse</string>
                        </property>
                        <property name="icon">
                         <iconset resource="../../../../resources/images.qrc">
                          <normaloff>:/images/document_open.png</normaloff>:/images/document_open.png</iconset>
                        </property>
                       </widget>
                      </item>
                      <item>
                       <widget class="QToolButton" name="trim_cover_button">
                        <property name="toolTip">
                         <string>Remove border (if any) from cover</string>
                        </property>
                        <property name="text">
                         <string>T&amp;rim</string>
                        </property>
                        <property name="icon">
                         <iconset resource="../../../../resources/images.qrc">
                          <normaloff>:/images/trim.png</normaloff>:/images/trim.png</iconset>
                        </property>
                        <property name="toolButtonStyle">
                         <enum>Qt::ToolButtonTextBesideIcon</enum>
                        </property>
                       </widget>
                      </item>
                      <item>
                       <widget class="QToolButton" name="reset_cover">
                        <property name="toolTip">
                         <string>Reset cover to default</string>
                        </property>
                        <property name="text">
                         <string>...</string>
                        </property>
                        <property name="icon">
                         <iconset resource="../../../../resources/images.qrc">
                          <normaloff>:/images/trash.png</normaloff>:/images/trash.png</iconset>
                        </property>
                       </widget>
                      </item>
                     </layout>
                    </item>
                   </layout>
                  </item>
                  <item>
                   <layout class="QHBoxLayout" name="_6">
                    <item>
                     <widget class="QPushButton" name="fetch_cover_button">
                      <property name="text">
                       <string>Download co&amp;ver</string>
                      </property>
                     </widget>
                    </item>
                    <item>
                     <widget class="QPushButton" name="generate_cover_button">
                      <property name="toolTip">
                       <string>Generate a default cover based on the title and author</string>
                      </property>
                      <property name="text">
                       <string>&amp;Generate cover</string>
                      </property>
                     </widget>
                    </item>
                   </layout>
                  </item>
                 </layout>
                </widget>
               </item>
              </layout>
             </widget>
            </widget>
           </item>
          </layout>
         </widget>
         <widget class="QWidget" name="tab">
          <attribute name="title">
           <string>&amp;Custom metadata</string>
          </attribute>
          <layout class="QGridLayout" name="gridLayout_2"/>
         </widget>
        </widget>
       </item>
      </layout>
     </widget>
    </widget>
   </item>
   <item>
    <widget class="QDialogButtonBox" name="button_box">
     <property name="orientation">
      <enum>Qt::Horizontal</enum>
     </property>
     <property name="standardButtons">
      <set>QDialogButtonBox::Cancel|QDialogButtonBox::Ok</set>
     </property>
    </widget>
   </item>
  </layout>
 </widget>
 <customwidgets>
  <customwidget>
   <class>EnLineEdit</class>
   <extends>QLineEdit</extends>
   <header>widgets.h</header>
  </customwidget>
  <customwidget>
   <class>EnComboBox</class>
   <extends>QComboBox</extends>
   <header>widgets.h</header>
  </customwidget>
  <customwidget>
   <class>TagsLineEdit</class>
   <extends>QLineEdit</extends>
   <header>widgets.h</header>
  </customwidget>
  <customwidget>
   <class>FormatList</class>
   <extends>QListWidget</extends>
   <header location="global">calibre/gui2/widgets.h</header>
  </customwidget>
  <customwidget>
   <class>ImageView</class>
   <extends>QWidget</extends>
   <header>calibre/gui2/widgets.h</header>
   <container>1</container>
  </customwidget>
 </customwidgets>
 <tabstops>
  <tabstop>title</tabstop>
  <tabstop>swap_button</tabstop>
  <tabstop>authors</tabstop>
  <tabstop>author_sort</tabstop>
  <tabstop>auto_author_sort</tabstop>
  <tabstop>rating</tabstop>
  <tabstop>publisher</tabstop>
  <tabstop>tags</tabstop>
  <tabstop>tag_editor_button</tabstop>
  <tabstop>series</tabstop>
  <tabstop>remove_series_button</tabstop>
  <tabstop>series_index</tabstop>
  <tabstop>isbn</tabstop>
  <tabstop>date</tabstop>
  <tabstop>pubdate</tabstop>
  <tabstop>comments</tabstop>
  <tabstop>fetch_metadata_button</tabstop>
  <tabstop>add_format_button</tabstop>
  <tabstop>remove_format_button</tabstop>
  <tabstop>button_set_cover</tabstop>
  <tabstop>button_set_metadata</tabstop>
  <tabstop>formats</tabstop>
  <tabstop>cover_path</tabstop>
  <tabstop>reset_cover</tabstop>
  <tabstop>fetch_cover_button</tabstop>
  <tabstop>generate_cover_button</tabstop>
  <tabstop>scrollArea</tabstop>
  <tabstop>central_widget</tabstop>
  <tabstop>button_box</tabstop>
 </tabstops>
 <resources>
  <include location="../../../../resources/images.qrc"/>
 </resources>
 <connections>
  <connection>
   <sender>button_box</sender>
   <signal>accepted()</signal>
   <receiver>MetadataSingleDialog</receiver>
   <slot>accept()</slot>
   <hints>
    <hint type="sourcelabel">
     <x>261</x>
     <y>710</y>
    </hint>
    <hint type="destinationlabel">
     <x>157</x>
     <y>274</y>
    </hint>
   </hints>
  </connection>
  <connection>
   <sender>button_box</sender>
   <signal>rejected()</signal>
   <receiver>MetadataSingleDialog</receiver>
   <slot>reject()</slot>
   <hints>
    <hint type="sourcelabel">
     <x>329</x>
     <y>710</y>
    </hint>
    <hint type="destinationlabel">
     <x>286</x>
     <y>274</y>
    </hint>
   </hints>
  </connection>
 </connections>
</ui>
>>>>>>> 55ecbdb7
<|MERGE_RESOLUTION|>--- conflicted
+++ resolved
@@ -1,1629 +1,813 @@
-<<<<<<< HEAD
-<?xml version="1.0" encoding="UTF-8"?>
-<ui version="4.0">
- <class>MetadataSingleDialog</class>
- <widget class="QDialog" name="MetadataSingleDialog">
-  <property name="geometry">
-   <rect>
-    <x>0</x>
-    <y>0</y>
-    <width>887</width>
-    <height>750</height>
-   </rect>
-  </property>
-  <property name="sizePolicy">
-   <sizepolicy hsizetype="MinimumExpanding" vsizetype="MinimumExpanding">
-    <horstretch>0</horstretch>
-    <verstretch>0</verstretch>
-   </sizepolicy>
-  </property>
-  <property name="windowTitle">
-   <string>Edit Meta Information</string>
-  </property>
-  <property name="windowIcon">
-   <iconset resource="../../../../resources/images.qrc">
-    <normaloff>:/images/edit_input.png</normaloff>:/images/edit_input.png</iconset>
-  </property>
-  <property name="sizeGripEnabled">
-   <bool>true</bool>
-  </property>
-  <property name="modal">
-   <bool>true</bool>
-  </property>
-  <layout class="QVBoxLayout" name="verticalLayout_6">
-   <item>
-    <widget class="QScrollArea" name="scrollArea">
-     <property name="frameShape">
-      <enum>QFrame::NoFrame</enum>
-     </property>
-     <property name="widgetResizable">
-      <bool>true</bool>
-     </property>
-     <widget class="QWidget" name="scrollAreaWidgetContents">
-      <property name="geometry">
-       <rect>
-        <x>0</x>
-        <y>0</y>
-        <width>879</width>
-        <height>711</height>
-       </rect>
-      </property>
-      <layout class="QVBoxLayout" name="verticalLayout_5">
-       <property name="margin">
-        <number>0</number>
-       </property>
-       <item>
-        <widget class="QTabWidget" name="central_widget">
-         <property name="minimumSize">
-          <size>
-           <width>800</width>
-           <height>665</height>
-          </size>
-         </property>
-         <property name="currentIndex">
-          <number>0</number>
-         </property>
-         <widget class="QWidget" name="central_tabWidgetPage1">
-          <attribute name="title">
-           <string>&amp;Basic metadata</string>
-          </attribute>
-          <layout class="QVBoxLayout" name="verticalLayout_3">
-           <item>
-            <widget class="QSplitter" name="splitter">
-             <property name="orientation">
-              <enum>Qt::Horizontal</enum>
-             </property>
-             <widget class="QWidget" name="layoutWidget">
-              <layout class="QVBoxLayout">
-               <item>
-                <widget class="QGroupBox" name="meta_box">
-                 <property name="title">
-                  <string>Meta information</string>
-                 </property>
-                 <layout class="QGridLayout" name="gridLayout_3">
-                  <item row="0" column="0">
-                   <widget class="QLabel" name="label">
-                    <property name="text">
-                     <string>&amp;Title: </string>
-                    </property>
-                    <property name="alignment">
-                     <set>Qt::AlignRight|Qt::AlignTrailing|Qt::AlignVCenter</set>
-                    </property>
-                    <property name="buddy">
-                     <cstring>title</cstring>
-                    </property>
-                   </widget>
-                  </item>
-                  <item row="0" column="1">
-                   <widget class="EnLineEdit" name="title">
-                    <property name="toolTip">
-                     <string>Change the title of this book</string>
-                    </property>
-                   </widget>
-                  </item>
-                  <item row="0" column="2" rowspan="2">
-                   <widget class="QToolButton" name="swap_button">
-                    <property name="toolTip">
-                     <string>Swap the author and title</string>
-                    </property>
-                    <property name="text">
-                     <string>...</string>
-                    </property>
-                    <property name="icon">
-                     <iconset resource="../../../../resources/images.qrc">
-                      <normaloff>:/images/swap.png</normaloff>:/images/swap.png</iconset>
-                    </property>
-                    <property name="iconSize">
-                     <size>
-                      <width>16</width>
-                      <height>16</height>
-                     </size>
-                    </property>
-                   </widget>
-                  </item>
-                  <item row="1" column="0">
-                   <widget class="QLabel" name="label_2">
-                    <property name="text">
-                     <string>&amp;Author(s): </string>
-                    </property>
-                    <property name="alignment">
-                     <set>Qt::AlignRight|Qt::AlignTrailing|Qt::AlignVCenter</set>
-                    </property>
-                    <property name="buddy">
-                     <cstring>authors</cstring>
-                    </property>
-                   </widget>
-                  </item>
-                  <item row="2" column="0">
-                   <widget class="QLabel" name="label_8">
-                    <property name="text">
-                     <string>Author S&amp;ort: </string>
-                    </property>
-                    <property name="alignment">
-                     <set>Qt::AlignRight|Qt::AlignTrailing|Qt::AlignVCenter</set>
-                    </property>
-                    <property name="buddy">
-                     <cstring>author_sort</cstring>
-                    </property>
-                   </widget>
-                  </item>
-                  <item row="2" column="1" colspan="2">
-                   <layout class="QHBoxLayout" name="horizontalLayout">
-                    <item>
-                     <widget class="EnLineEdit" name="author_sort">
-                      <property name="toolTip">
-                       <string>Specify how the author(s) of this book should be sorted. For example Charles Dickens should be sorted as Dickens, Charles.
-If the box is colored green, then text matches the individual author's sort strings. If it is colored red, then the authors and this text do not match.</string>
-                      </property>
-                     </widget>
-                    </item>
-                    <item>
-                     <widget class="QToolButton" name="auto_author_sort">
-                      <property name="toolTip">
-                       <string>Automatically create the author sort entry based on the current author entry.
-Using this button to create author sort will change author sort from red to green.</string>
-                      </property>
-                      <property name="text">
-                       <string>...</string>
-                      </property>
-                      <property name="icon">
-                       <iconset resource="../../../../resources/images.qrc">
-                        <normaloff>:/images/auto_author_sort.png</normaloff>:/images/auto_author_sort.png</iconset>
-                      </property>
-                     </widget>
-                    </item>
-                   </layout>
-                  </item>
-                  <item row="3" column="0">
-                   <widget class="QLabel" name="label_6">
-                    <property name="text">
-                     <string>&amp;Rating:</string>
-                    </property>
-                    <property name="alignment">
-                     <set>Qt::AlignRight|Qt::AlignTrailing|Qt::AlignVCenter</set>
-                    </property>
-                    <property name="buddy">
-                     <cstring>rating</cstring>
-                    </property>
-                   </widget>
-                  </item>
-                  <item row="3" column="1" colspan="2">
-                   <widget class="QSpinBox" name="rating">
-                    <property name="toolTip">
-                     <string>Rating of this book. 0-5 stars</string>
-                    </property>
-                    <property name="whatsThis">
-                     <string>Rating of this book. 0-5 stars</string>
-                    </property>
-                    <property name="buttonSymbols">
-                     <enum>QAbstractSpinBox::PlusMinus</enum>
-                    </property>
-                    <property name="suffix">
-                     <string> stars</string>
-                    </property>
-                    <property name="maximum">
-                     <number>5</number>
-                    </property>
-                   </widget>
-                  </item>
-                  <item row="4" column="0">
-                   <widget class="QLabel" name="label_3">
-                    <property name="text">
-                     <string>&amp;Publisher: </string>
-                    </property>
-                    <property name="alignment">
-                     <set>Qt::AlignRight|Qt::AlignTrailing|Qt::AlignVCenter</set>
-                    </property>
-                    <property name="buddy">
-                     <cstring>publisher</cstring>
-                    </property>
-                   </widget>
-                  </item>
-                  <item row="5" column="0">
-                   <widget class="QLabel" name="label_4">
-                    <property name="text">
-                     <string>Ta&amp;gs: </string>
-                    </property>
-                    <property name="alignment">
-                     <set>Qt::AlignRight|Qt::AlignTrailing|Qt::AlignVCenter</set>
-                    </property>
-                    <property name="buddy">
-                     <cstring>tags</cstring>
-                    </property>
-                   </widget>
-                  </item>
-                  <item row="5" column="1" colspan="2">
-                   <layout class="QHBoxLayout" name="_2">
-                    <item>
-                     <widget class="TagsLineEdit" name="tags">
-                      <property name="toolTip">
-                       <string>Tags categorize the book. This is particularly useful while searching. &lt;br&gt;&lt;br&gt;They can be any words or phrases, separated by commas.</string>
-                      </property>
-                     </widget>
-                    </item>
-                    <item>
-                     <widget class="QToolButton" name="tag_editor_button">
-                      <property name="toolTip">
-                       <string>Open Tag Editor</string>
-                      </property>
-                      <property name="text">
-                       <string>Open Tag Editor</string>
-                      </property>
-                      <property name="icon">
-                       <iconset resource="../../../../resources/images.qrc">
-                        <normaloff>:/images/chapters.png</normaloff>:/images/chapters.png</iconset>
-                      </property>
-                     </widget>
-                    </item>
-                   </layout>
-                  </item>
-                  <item row="6" column="0">
-                   <widget class="QLabel" name="label_7">
-                    <property name="text">
-                     <string>&amp;Series:</string>
-                    </property>
-                    <property name="textFormat">
-                     <enum>Qt::PlainText</enum>
-                    </property>
-                    <property name="alignment">
-                     <set>Qt::AlignRight|Qt::AlignTrailing|Qt::AlignVCenter</set>
-                    </property>
-                    <property name="buddy">
-                     <cstring>series</cstring>
-                    </property>
-                   </widget>
-                  </item>
-                  <item row="6" column="1" colspan="2">
-                   <layout class="QHBoxLayout" name="_3">
-                    <property name="spacing">
-                     <number>5</number>
-                    </property>
-                    <item>
-                     <widget class="EnComboBox" name="series">
-                      <property name="toolTip">
-                       <string>List of known series. You can add new series.</string>
-                      </property>
-                      <property name="whatsThis">
-                       <string>List of known series. You can add new series.</string>
-                      </property>
-                      <property name="editable">
-                       <bool>true</bool>
-                      </property>
-                      <property name="insertPolicy">
-                       <enum>QComboBox::InsertAlphabetically</enum>
-                      </property>
-                     </widget>
-                    </item>
-                    <item>
-                     <widget class="QToolButton" name="remove_series_button">
-                      <property name="toolTip">
-                       <string>Remove unused series (Series that have no books)</string>
-                      </property>
-                      <property name="text">
-                       <string>...</string>
-                      </property>
-                      <property name="icon">
-                       <iconset resource="../../../../resources/images.qrc">
-                        <normaloff>:/images/trash.png</normaloff>:/images/trash.png</iconset>
-                      </property>
-                     </widget>
-                    </item>
-                   </layout>
-                  </item>
-                  <item row="8" column="0">
-                   <widget class="QLabel" name="label_9">
-                    <property name="text">
-                     <string>IS&amp;BN:</string>
-                    </property>
-                    <property name="alignment">
-                     <set>Qt::AlignRight|Qt::AlignTrailing|Qt::AlignVCenter</set>
-                    </property>
-                    <property name="buddy">
-                     <cstring>isbn</cstring>
-                    </property>
-                   </widget>
-                  </item>
-                  <item row="8" column="1" colspan="2">
-                   <widget class="QLineEdit" name="isbn"/>
-                  </item>
-                  <item row="10" column="0">
-                   <widget class="QLabel" name="label_10">
-                    <property name="text">
-                     <string>Publishe&amp;d:</string>
-                    </property>
-                    <property name="alignment">
-                     <set>Qt::AlignRight|Qt::AlignTrailing|Qt::AlignVCenter</set>
-                    </property>
-                    <property name="buddy">
-                     <cstring>pubdate</cstring>
-                    </property>
-                   </widget>
-                  </item>
-                  <item row="4" column="1" colspan="2">
-                   <widget class="EnComboBox" name="publisher">
-                    <property name="editable">
-                     <bool>true</bool>
-                    </property>
-                   </widget>
-                  </item>
-                  <item row="7" column="1" colspan="2">
-                   <widget class="QDoubleSpinBox" name="series_index">
-                    <property name="enabled">
-                     <bool>false</bool>
-                    </property>
-                    <property name="prefix">
-                     <string>Book </string>
-                    </property>
-                    <property name="maximum">
-                     <double>9999.989999999999782</double>
-                    </property>
-                   </widget>
-                  </item>
-                  <item row="10" column="1" colspan="2">
-                   <widget class="QDateEdit" name="pubdate">
-                    <property name="displayFormat">
-                     <string>MMM yyyy</string>
-                    </property>
-                    <property name="calendarPopup">
-                     <bool>true</bool>
-                    </property>
-                   </widget>
-                  </item>
-                  <item row="1" column="1">
-                   <widget class="EnComboBox" name="authors">
-                    <property name="editable">
-                     <bool>true</bool>
-                    </property>
-                   </widget>
-                  </item>
-                  <item row="9" column="1" colspan="2">
-                   <widget class="QDateEdit" name="date">
-                    <property name="displayFormat">
-                     <string>dd MMM yyyy</string>
-                    </property>
-                    <property name="calendarPopup">
-                     <bool>true</bool>
-                    </property>
-                   </widget>
-                  </item>
-                  <item row="9" column="0">
-                   <widget class="QLabel" name="label_11">
-                    <property name="text">
-                     <string>&amp;Date:</string>
-                    </property>
-                    <property name="alignment">
-                     <set>Qt::AlignRight|Qt::AlignTrailing|Qt::AlignVCenter</set>
-                    </property>
-                    <property name="buddy">
-                     <cstring>date</cstring>
-                    </property>
-                   </widget>
-                  </item>
-                 </layout>
-                </widget>
-               </item>
-               <item>
-                <widget class="QGroupBox" name="groupBox_2">
-                 <property name="title">
-                  <string>&amp;Comments</string>
-                 </property>
-                 <layout class="QGridLayout" name="gridLayout_4">
-                  <item row="0" column="0">
-                   <widget class="QTextEdit" name="comments">
-                    <property name="tabChangesFocus">
-                     <bool>true</bool>
-                    </property>
-                    <property name="acceptRichText">
-                     <bool>true</bool>
-                    </property>
-                   </widget>
-                  </item>
-                 </layout>
-                </widget>
-               </item>
-               <item>
-                <widget class="QPushButton" name="fetch_metadata_button">
-                 <property name="text">
-                  <string>&amp;Fetch metadata from server</string>
-                 </property>
-                </widget>
-               </item>
-              </layout>
-             </widget>
-             <widget class="QWidget" name="layoutWidget_2">
-              <layout class="QVBoxLayout" name="verticalLayout_2">
-               <item>
-                <widget class="QGroupBox" name="af_group_box">
-                 <property name="sizePolicy">
-                  <sizepolicy hsizetype="Preferred" vsizetype="Minimum">
-                   <horstretch>0</horstretch>
-                   <verstretch>0</verstretch>
-                  </sizepolicy>
-                 </property>
-                 <property name="title">
-                  <string>Available Formats</string>
-                 </property>
-                 <layout class="QVBoxLayout" name="verticalLayout">
-                  <item>
-                   <layout class="QGridLayout" name="gridLayout">
-                    <item row="0" column="1" rowspan="3">
-                     <widget class="FormatList" name="formats">
-                      <property name="sizePolicy">
-                       <sizepolicy hsizetype="Minimum" vsizetype="Minimum">
-                        <horstretch>0</horstretch>
-                        <verstretch>0</verstretch>
-                       </sizepolicy>
-                      </property>
-                      <property name="maximumSize">
-                       <size>
-                        <width>16777215</width>
-                        <height>130</height>
-                       </size>
-                      </property>
-                      <property name="dragDropMode">
-                       <enum>QAbstractItemView::DropOnly</enum>
-                      </property>
-                      <property name="iconSize">
-                       <size>
-                        <width>64</width>
-                        <height>64</height>
-                       </size>
-                      </property>
-                     </widget>
-                    </item>
-                    <item row="0" column="2">
-                     <widget class="QToolButton" name="add_format_button">
-                      <property name="toolTip">
-                       <string>Add a new format for this book to the database</string>
-                      </property>
-                      <property name="text">
-                       <string>...</string>
-                      </property>
-                      <property name="icon">
-                       <iconset resource="../../../../resources/images.qrc">
-                        <normaloff>:/images/add_book.png</normaloff>:/images/add_book.png</iconset>
-                      </property>
-                      <property name="iconSize">
-                       <size>
-                        <width>32</width>
-                        <height>32</height>
-                       </size>
-                      </property>
-                     </widget>
-                    </item>
-                    <item row="2" column="2">
-                     <widget class="QToolButton" name="remove_format_button">
-                      <property name="toolTip">
-                       <string>Remove the selected formats for this book from the database.</string>
-                      </property>
-                      <property name="text">
-                       <string>...</string>
-                      </property>
-                      <property name="icon">
-                       <iconset resource="../../../../resources/images.qrc">
-                        <normaloff>:/images/trash.png</normaloff>:/images/trash.png</iconset>
-                      </property>
-                      <property name="iconSize">
-                       <size>
-                        <width>32</width>
-                        <height>32</height>
-                       </size>
-                      </property>
-                     </widget>
-                    </item>
-                    <item row="0" column="0">
-                     <widget class="QToolButton" name="button_set_cover">
-                      <property name="toolTip">
-                       <string>Set the cover for the book from the selected format</string>
-                      </property>
-                      <property name="text">
-                       <string>...</string>
-                      </property>
-                      <property name="icon">
-                       <iconset resource="../../../../resources/images.qrc">
-                        <normaloff>:/images/book.png</normaloff>:/images/book.png</iconset>
-                      </property>
-                      <property name="iconSize">
-                       <size>
-                        <width>32</width>
-                        <height>32</height>
-                       </size>
-                      </property>
-                     </widget>
-                    </item>
-                    <item row="2" column="0">
-                     <widget class="QToolButton" name="button_set_metadata">
-                      <property name="toolTip">
-                       <string>Update metadata from the metadata in the selected format</string>
-                      </property>
-                      <property name="text">
-                       <string/>
-                      </property>
-                      <property name="icon">
-                       <iconset resource="../../../../resources/images.qrc">
-                        <normaloff>:/images/edit_input.png</normaloff>:/images/edit_input.png</iconset>
-                      </property>
-                      <property name="iconSize">
-                       <size>
-                        <width>32</width>
-                        <height>32</height>
-                       </size>
-                      </property>
-                     </widget>
-                    </item>
-                   </layout>
-                  </item>
-                 </layout>
-                 <zorder></zorder>
-                </widget>
-               </item>
-               <item>
-                <widget class="QGroupBox" name="bc_box">
-                 <property name="sizePolicy">
-                  <sizepolicy hsizetype="Preferred" vsizetype="Expanding">
-                   <horstretch>0</horstretch>
-                   <verstretch>10</verstretch>
-                  </sizepolicy>
-                 </property>
-                 <property name="title">
-                  <string>Book Cover</string>
-                 </property>
-                 <layout class="QVBoxLayout" name="verticalLayout_4">
-                  <item>
-                   <widget class="ImageView" name="cover" native="true">
-                    <property name="sizePolicy">
-                     <sizepolicy hsizetype="Expanding" vsizetype="Expanding">
-                      <horstretch>0</horstretch>
-                      <verstretch>100</verstretch>
-                     </sizepolicy>
-                    </property>
-                   </widget>
-                  </item>
-                  <item>
-                   <layout class="QVBoxLayout" name="_4">
-                    <property name="spacing">
-                     <number>6</number>
-                    </property>
-                    <property name="sizeConstraint">
-                     <enum>QLayout::SetMaximumSize</enum>
-                    </property>
-                    <property name="margin">
-                     <number>0</number>
-                    </property>
-                    <item>
-                     <widget class="QLabel" name="label_5">
-                      <property name="text">
-                       <string>Change &amp;cover image:</string>
-                      </property>
-                      <property name="buddy">
-                       <cstring>cover_path</cstring>
-                      </property>
-                     </widget>
-                    </item>
-                    <item>
-                     <layout class="QHBoxLayout" name="_5">
-                      <property name="spacing">
-                       <number>6</number>
-                      </property>
-                      <property name="margin">
-                       <number>0</number>
-                      </property>
-                      <item>
-                       <widget class="QLineEdit" name="cover_path">
-                        <property name="readOnly">
-                         <bool>true</bool>
-                        </property>
-                       </widget>
-                      </item>
-                      <item>
-                       <widget class="QPushButton" name="cover_button">
-                        <property name="text">
-                         <string>&amp;Browse</string>
-                        </property>
-                        <property name="icon">
-                         <iconset resource="../../../../resources/images.qrc">
-                          <normaloff>:/images/document_open.png</normaloff>:/images/document_open.png</iconset>
-                        </property>
-                       </widget>
-                      </item>
-                      <item>
-                       <widget class="QToolButton" name="trim_cover_button">
-                        <property name="toolTip">
-                         <string>Remove border (if any) from cover</string>
-                        </property>
-                        <property name="text">
-                         <string>T&amp;rim</string>
-                        </property>
-                        <property name="icon">
-                         <iconset resource="../../../../resources/images.qrc">
-                          <normaloff>:/images/trim.png</normaloff>:/images/trim.png</iconset>
-                        </property>
-                        <property name="toolButtonStyle">
-                         <enum>Qt::ToolButtonTextBesideIcon</enum>
-                        </property>
-                       </widget>
-                      </item>
-                      <item>
-                       <widget class="QToolButton" name="reset_cover">
-                        <property name="toolTip">
-                         <string>Reset cover to default</string>
-                        </property>
-                        <property name="text">
-                         <string>...</string>
-                        </property>
-                        <property name="icon">
-                         <iconset resource="../../../../resources/images.qrc">
-                          <normaloff>:/images/trash.png</normaloff>:/images/trash.png</iconset>
-                        </property>
-                       </widget>
-                      </item>
-                     </layout>
-                    </item>
-                   </layout>
-                  </item>
-                  <item>
-                   <layout class="QHBoxLayout" name="_6">
-                    <item>
-                     <widget class="QPushButton" name="fetch_cover_button">
-                      <property name="text">
-                       <string>Download co&amp;ver</string>
-                      </property>
-                     </widget>
-                    </item>
-                    <item>
-                     <widget class="QPushButton" name="generate_cover_button">
-                      <property name="toolTip">
-                       <string>Generate a default cover based on the title and author</string>
-                      </property>
-                      <property name="text">
-                       <string>&amp;Generate cover</string>
-                      </property>
-                     </widget>
-                    </item>
-                   </layout>
-                  </item>
-                 </layout>
-                </widget>
-               </item>
-              </layout>
-             </widget>
-            </widget>
-           </item>
-          </layout>
-         </widget>
-         <widget class="QWidget" name="tab">
-          <attribute name="title">
-           <string>&amp;Custom metadata</string>
-          </attribute>
-          <layout class="QGridLayout" name="gridLayout_2"/>
-         </widget>
-        </widget>
-       </item>
-      </layout>
-     </widget>
-    </widget>
-   </item>
-   <item>
-    <widget class="QDialogButtonBox" name="button_box">
-     <property name="orientation">
-      <enum>Qt::Horizontal</enum>
-     </property>
-     <property name="standardButtons">
-      <set>QDialogButtonBox::Cancel|QDialogButtonBox::Ok</set>
-     </property>
-    </widget>
-   </item>
-  </layout>
- </widget>
- <customwidgets>
-  <customwidget>
-   <class>EnLineEdit</class>
-   <extends>QLineEdit</extends>
-   <header>widgets.h</header>
-  </customwidget>
-  <customwidget>
-   <class>EnComboBox</class>
-   <extends>QComboBox</extends>
-   <header>widgets.h</header>
-  </customwidget>
-  <customwidget>
-   <class>TagsLineEdit</class>
-   <extends>QLineEdit</extends>
-   <header>widgets.h</header>
-  </customwidget>
-  <customwidget>
-   <class>FormatList</class>
-   <extends>QListWidget</extends>
-   <header location="global">calibre/gui2/widgets.h</header>
-  </customwidget>
-  <customwidget>
-   <class>ImageView</class>
-   <extends>QWidget</extends>
-   <header>calibre/gui2/widgets.h</header>
-   <container>1</container>
-  </customwidget>
- </customwidgets>
- <tabstops>
-  <tabstop>title</tabstop>
-  <tabstop>swap_button</tabstop>
-  <tabstop>authors</tabstop>
-  <tabstop>author_sort</tabstop>
-  <tabstop>auto_author_sort</tabstop>
-  <tabstop>rating</tabstop>
-  <tabstop>publisher</tabstop>
-  <tabstop>tags</tabstop>
-  <tabstop>tag_editor_button</tabstop>
-  <tabstop>series</tabstop>
-  <tabstop>remove_series_button</tabstop>
-  <tabstop>series_index</tabstop>
-  <tabstop>isbn</tabstop>
-  <tabstop>date</tabstop>
-  <tabstop>pubdate</tabstop>
-  <tabstop>comments</tabstop>
-  <tabstop>fetch_metadata_button</tabstop>
-  <tabstop>add_format_button</tabstop>
-  <tabstop>remove_format_button</tabstop>
-  <tabstop>button_set_cover</tabstop>
-  <tabstop>button_set_metadata</tabstop>
-  <tabstop>formats</tabstop>
-  <tabstop>cover_path</tabstop>
-  <tabstop>reset_cover</tabstop>
-  <tabstop>fetch_cover_button</tabstop>
-  <tabstop>generate_cover_button</tabstop>
-  <tabstop>scrollArea</tabstop>
-  <tabstop>central_widget</tabstop>
-  <tabstop>button_box</tabstop>
- </tabstops>
- <resources>
-  <include location="../../../../resources/images.qrc"/>
- </resources>
- <connections>
-  <connection>
-   <sender>button_box</sender>
-   <signal>accepted()</signal>
-   <receiver>MetadataSingleDialog</receiver>
-   <slot>accept()</slot>
-   <hints>
-    <hint type="sourcelabel">
-     <x>261</x>
-     <y>710</y>
-    </hint>
-    <hint type="destinationlabel">
-     <x>157</x>
-     <y>274</y>
-    </hint>
-   </hints>
-  </connection>
-  <connection>
-   <sender>button_box</sender>
-   <signal>rejected()</signal>
-   <receiver>MetadataSingleDialog</receiver>
-   <slot>reject()</slot>
-   <hints>
-    <hint type="sourcelabel">
-     <x>329</x>
-     <y>710</y>
-    </hint>
-    <hint type="destinationlabel">
-     <x>286</x>
-     <y>274</y>
-    </hint>
-   </hints>
-  </connection>
- </connections>
-</ui>
-=======
-<?xml version="1.0" encoding="UTF-8"?>
-<ui version="4.0">
- <class>MetadataSingleDialog</class>
- <widget class="QDialog" name="MetadataSingleDialog">
-  <property name="geometry">
-   <rect>
-    <x>0</x>
-    <y>0</y>
-    <width>887</width>
-    <height>750</height>
-   </rect>
-  </property>
-  <property name="sizePolicy">
-   <sizepolicy hsizetype="MinimumExpanding" vsizetype="MinimumExpanding">
-    <horstretch>0</horstretch>
-    <verstretch>0</verstretch>
-   </sizepolicy>
-  </property>
-  <property name="windowTitle">
-   <string>Edit Meta Information</string>
-  </property>
-  <property name="windowIcon">
-   <iconset resource="../../../../resources/images.qrc">
-    <normaloff>:/images/edit_input.png</normaloff>:/images/edit_input.png</iconset>
-  </property>
-  <property name="sizeGripEnabled">
-   <bool>true</bool>
-  </property>
-  <property name="modal">
-   <bool>true</bool>
-  </property>
-  <layout class="QVBoxLayout" name="verticalLayout_6">
-   <item>
-    <widget class="QScrollArea" name="scrollArea">
-     <property name="frameShape">
-      <enum>QFrame::NoFrame</enum>
-     </property>
-     <property name="widgetResizable">
-      <bool>true</bool>
-     </property>
-     <widget class="QWidget" name="scrollAreaWidgetContents">
-      <property name="geometry">
-       <rect>
-        <x>0</x>
-        <y>0</y>
-        <width>879</width>
-        <height>711</height>
-       </rect>
-      </property>
-      <layout class="QVBoxLayout" name="verticalLayout_5">
-       <property name="margin">
-        <number>0</number>
-       </property>
-       <item>
-        <widget class="QTabWidget" name="central_widget">
-         <property name="minimumSize">
-          <size>
-           <width>800</width>
-           <height>665</height>
-          </size>
-         </property>
-         <property name="currentIndex">
-          <number>0</number>
-         </property>
-         <widget class="QWidget" name="central_tabWidgetPage1">
-          <attribute name="title">
-           <string>&amp;Basic metadata</string>
-          </attribute>
-          <layout class="QVBoxLayout" name="verticalLayout_3">
-           <item>
-            <widget class="QSplitter" name="splitter">
-             <property name="orientation">
-              <enum>Qt::Horizontal</enum>
-             </property>
-             <widget class="QWidget" name="layoutWidget">
-              <layout class="QVBoxLayout">
-               <item>
-                <widget class="QGroupBox" name="meta_box">
-                 <property name="title">
-                  <string>Meta information</string>
-                 </property>
-                 <layout class="QGridLayout" name="gridLayout_3">
-                  <item row="0" column="0">
-                   <widget class="QLabel" name="label">
-                    <property name="text">
-                     <string>&amp;Title: </string>
-                    </property>
-                    <property name="alignment">
-                     <set>Qt::AlignRight|Qt::AlignTrailing|Qt::AlignVCenter</set>
-                    </property>
-                    <property name="buddy">
-                     <cstring>title</cstring>
-                    </property>
-                   </widget>
-                  </item>
-                  <item row="0" column="1">
-                   <widget class="EnLineEdit" name="title">
-                    <property name="toolTip">
-                     <string>Change the title of this book</string>
-                    </property>
-                   </widget>
-                  </item>
-                  <item row="0" column="2" rowspan="2">
-                   <widget class="QToolButton" name="swap_button">
-                    <property name="toolTip">
-                     <string>Swap the author and title</string>
-                    </property>
-                    <property name="text">
-                     <string>...</string>
-                    </property>
-                    <property name="icon">
-                     <iconset resource="../../../../resources/images.qrc">
-                      <normaloff>:/images/swap.png</normaloff>:/images/swap.png</iconset>
-                    </property>
-                    <property name="iconSize">
-                     <size>
-                      <width>16</width>
-                      <height>16</height>
-                     </size>
-                    </property>
-                   </widget>
-                  </item>
-                  <item row="1" column="0">
-                   <widget class="QLabel" name="label_2">
-                    <property name="text">
-                     <string>&amp;Author(s): </string>
-                    </property>
-                    <property name="alignment">
-                     <set>Qt::AlignRight|Qt::AlignTrailing|Qt::AlignVCenter</set>
-                    </property>
-                    <property name="buddy">
-                     <cstring>authors</cstring>
-                    </property>
-                   </widget>
-                  </item>
-                  <item row="2" column="0">
-                   <widget class="QLabel" name="label_8">
-                    <property name="text">
-                     <string>Author S&amp;ort: </string>
-                    </property>
-                    <property name="alignment">
-                     <set>Qt::AlignRight|Qt::AlignTrailing|Qt::AlignVCenter</set>
-                    </property>
-                    <property name="buddy">
-                     <cstring>author_sort</cstring>
-                    </property>
-                   </widget>
-                  </item>
-                  <item row="2" column="1" colspan="2">
-                   <layout class="QHBoxLayout" name="horizontalLayout">
-                    <item>
-                     <widget class="EnLineEdit" name="author_sort">
-                      <property name="toolTip">
-                       <string>Specify how the author(s) of this book should be sorted. For example Charles Dickens should be sorted as Dickens, Charles.
-If the box is colored green, then text matches the individual author's sort strings. If it is colored red, then the authors and this text do not match.</string>
-                      </property>
-                     </widget>
-                    </item>
-                    <item>
-                     <widget class="QToolButton" name="auto_author_sort">
-                      <property name="toolTip">
-                       <string>Automatically create the author sort entry based on the current author entry.
-Using this button to create author sort will change author sort from red to green.</string>
-                      </property>
-                      <property name="text">
-                       <string>...</string>
-                      </property>
-                      <property name="icon">
-                       <iconset resource="../../../../resources/images.qrc">
-                        <normaloff>:/images/auto_author_sort.png</normaloff>:/images/auto_author_sort.png</iconset>
-                      </property>
-                     </widget>
-                    </item>
-                   </layout>
-                  </item>
-                  <item row="3" column="0">
-                   <widget class="QLabel" name="label_6">
-                    <property name="text">
-                     <string>&amp;Rating:</string>
-                    </property>
-                    <property name="alignment">
-                     <set>Qt::AlignRight|Qt::AlignTrailing|Qt::AlignVCenter</set>
-                    </property>
-                    <property name="buddy">
-                     <cstring>rating</cstring>
-                    </property>
-                   </widget>
-                  </item>
-                  <item row="3" column="1" colspan="2">
-                   <widget class="QSpinBox" name="rating">
-                    <property name="toolTip">
-                     <string>Rating of this book. 0-5 stars</string>
-                    </property>
-                    <property name="whatsThis">
-                     <string>Rating of this book. 0-5 stars</string>
-                    </property>
-                    <property name="buttonSymbols">
-                     <enum>QAbstractSpinBox::PlusMinus</enum>
-                    </property>
-                    <property name="suffix">
-                     <string> stars</string>
-                    </property>
-                    <property name="maximum">
-                     <number>5</number>
-                    </property>
-                   </widget>
-                  </item>
-                  <item row="4" column="0">
-                   <widget class="QLabel" name="label_3">
-                    <property name="text">
-                     <string>&amp;Publisher: </string>
-                    </property>
-                    <property name="alignment">
-                     <set>Qt::AlignRight|Qt::AlignTrailing|Qt::AlignVCenter</set>
-                    </property>
-                    <property name="buddy">
-                     <cstring>publisher</cstring>
-                    </property>
-                   </widget>
-                  </item>
-                  <item row="5" column="0">
-                   <widget class="QLabel" name="label_4">
-                    <property name="text">
-                     <string>Ta&amp;gs: </string>
-                    </property>
-                    <property name="alignment">
-                     <set>Qt::AlignRight|Qt::AlignTrailing|Qt::AlignVCenter</set>
-                    </property>
-                    <property name="buddy">
-                     <cstring>tags</cstring>
-                    </property>
-                   </widget>
-                  </item>
-                  <item row="5" column="1" colspan="2">
-                   <layout class="QHBoxLayout" name="_2">
-                    <item>
-                     <widget class="TagsLineEdit" name="tags">
-                      <property name="toolTip">
-                       <string>Tags categorize the book. This is particularly useful while searching. &lt;br&gt;&lt;br&gt;They can be any words or phrases, separated by commas.</string>
-                      </property>
-                     </widget>
-                    </item>
-                    <item>
-                     <widget class="QToolButton" name="tag_editor_button">
-                      <property name="toolTip">
-                       <string>Open Tag Editor</string>
-                      </property>
-                      <property name="text">
-                       <string>Open Tag Editor</string>
-                      </property>
-                      <property name="icon">
-                       <iconset resource="../../../../resources/images.qrc">
-                        <normaloff>:/images/chapters.png</normaloff>:/images/chapters.png</iconset>
-                      </property>
-                     </widget>
-                    </item>
-                   </layout>
-                  </item>
-                  <item row="6" column="0">
-                   <widget class="QLabel" name="label_7">
-                    <property name="text">
-                     <string>&amp;Series:</string>
-                    </property>
-                    <property name="textFormat">
-                     <enum>Qt::PlainText</enum>
-                    </property>
-                    <property name="alignment">
-                     <set>Qt::AlignRight|Qt::AlignTrailing|Qt::AlignVCenter</set>
-                    </property>
-                    <property name="buddy">
-                     <cstring>series</cstring>
-                    </property>
-                   </widget>
-                  </item>
-                  <item row="6" column="1" colspan="2">
-                   <layout class="QHBoxLayout" name="_3">
-                    <property name="spacing">
-                     <number>5</number>
-                    </property>
-                    <item>
-                     <widget class="EnComboBox" name="series">
-                      <property name="toolTip">
-                       <string>List of known series. You can add new series.</string>
-                      </property>
-                      <property name="whatsThis">
-                       <string>List of known series. You can add new series.</string>
-                      </property>
-                      <property name="editable">
-                       <bool>true</bool>
-                      </property>
-                      <property name="insertPolicy">
-                       <enum>QComboBox::InsertAlphabetically</enum>
-                      </property>
-                     </widget>
-                    </item>
-                    <item>
-                     <widget class="QToolButton" name="remove_series_button">
-                      <property name="toolTip">
-                       <string>Remove unused series (Series that have no books)</string>
-                      </property>
-                      <property name="text">
-                       <string>...</string>
-                      </property>
-                      <property name="icon">
-                       <iconset resource="../../../../resources/images.qrc">
-                        <normaloff>:/images/trash.png</normaloff>:/images/trash.png</iconset>
-                      </property>
-                     </widget>
-                    </item>
-                   </layout>
-                  </item>
-                  <item row="8" column="0">
-                   <widget class="QLabel" name="label_9">
-                    <property name="text">
-                     <string>IS&amp;BN:</string>
-                    </property>
-                    <property name="alignment">
-                     <set>Qt::AlignRight|Qt::AlignTrailing|Qt::AlignVCenter</set>
-                    </property>
-                    <property name="buddy">
-                     <cstring>isbn</cstring>
-                    </property>
-                   </widget>
-                  </item>
-                  <item row="8" column="1" colspan="2">
-                   <widget class="QLineEdit" name="isbn"/>
-                  </item>
-                  <item row="10" column="0">
-                   <widget class="QLabel" name="label_10">
-                    <property name="text">
-                     <string>Publishe&amp;d:</string>
-                    </property>
-                    <property name="alignment">
-                     <set>Qt::AlignRight|Qt::AlignTrailing|Qt::AlignVCenter</set>
-                    </property>
-                    <property name="buddy">
-                     <cstring>pubdate</cstring>
-                    </property>
-                   </widget>
-                  </item>
-                  <item row="4" column="1" colspan="2">
-                   <widget class="EnComboBox" name="publisher">
-                    <property name="editable">
-                     <bool>true</bool>
-                    </property>
-                   </widget>
-                  </item>
-                  <item row="7" column="1" colspan="2">
-                   <widget class="QDoubleSpinBox" name="series_index">
-                    <property name="enabled">
-                     <bool>false</bool>
-                    </property>
-                    <property name="prefix">
-                     <string>Book </string>
-                    </property>
-                    <property name="maximum">
-                     <double>9999.989999999999782</double>
-                    </property>
-                   </widget>
-                  </item>
-                  <item row="10" column="1" colspan="2">
-                   <widget class="QDateEdit" name="pubdate">
-                    <property name="displayFormat">
-                     <string>MMM yyyy</string>
-                    </property>
-                    <property name="calendarPopup">
-                     <bool>true</bool>
-                    </property>
-                   </widget>
-                  </item>
-                  <item row="1" column="1">
-                   <widget class="EnComboBox" name="authors">
-                    <property name="editable">
-                     <bool>true</bool>
-                    </property>
-                   </widget>
-                  </item>
-                  <item row="9" column="1" colspan="2">
-                   <widget class="QDateEdit" name="date">
-                    <property name="displayFormat">
-                     <string>dd MMM yyyy</string>
-                    </property>
-                    <property name="calendarPopup">
-                     <bool>true</bool>
-                    </property>
-                   </widget>
-                  </item>
-                  <item row="9" column="0">
-                   <widget class="QLabel" name="label_11">
-                    <property name="text">
-                     <string>&amp;Date:</string>
-                    </property>
-                    <property name="alignment">
-                     <set>Qt::AlignRight|Qt::AlignTrailing|Qt::AlignVCenter</set>
-                    </property>
-                    <property name="buddy">
-                     <cstring>date</cstring>
-                    </property>
-                   </widget>
-                  </item>
-                 </layout>
-                </widget>
-               </item>
-               <item>
-                <widget class="QGroupBox" name="groupBox_2">
-                 <property name="title">
-                  <string>&amp;Comments</string>
-                 </property>
-                 <layout class="QGridLayout" name="gridLayout_4">
-                  <item row="0" column="0">
-                   <widget class="QTextEdit" name="comments">
-                    <property name="tabChangesFocus">
-                     <bool>true</bool>
-                    </property>
-                    <property name="acceptRichText">
-                     <bool>false</bool>
-                    </property>
-                   </widget>
-                  </item>
-                 </layout>
-                </widget>
-               </item>
-               <item>
-                <widget class="QPushButton" name="fetch_metadata_button">
-                 <property name="text">
-                  <string>&amp;Fetch metadata from server</string>
-                 </property>
-                </widget>
-               </item>
-              </layout>
-             </widget>
-             <widget class="QWidget" name="layoutWidget_2">
-              <layout class="QVBoxLayout" name="verticalLayout_2">
-               <item>
-                <widget class="QGroupBox" name="af_group_box">
-                 <property name="sizePolicy">
-                  <sizepolicy hsizetype="Preferred" vsizetype="Minimum">
-                   <horstretch>0</horstretch>
-                   <verstretch>0</verstretch>
-                  </sizepolicy>
-                 </property>
-                 <property name="title">
-                  <string>Available Formats</string>
-                 </property>
-                 <layout class="QVBoxLayout" name="verticalLayout">
-                  <item>
-                   <layout class="QGridLayout" name="gridLayout">
-                    <item row="0" column="1" rowspan="3">
-                     <widget class="FormatList" name="formats">
-                      <property name="sizePolicy">
-                       <sizepolicy hsizetype="Minimum" vsizetype="Minimum">
-                        <horstretch>0</horstretch>
-                        <verstretch>0</verstretch>
-                       </sizepolicy>
-                      </property>
-                      <property name="maximumSize">
-                       <size>
-                        <width>16777215</width>
-                        <height>140</height>
-                       </size>
-                      </property>
-                      <property name="dragDropMode">
-                       <enum>QAbstractItemView::DropOnly</enum>
-                      </property>
-                      <property name="iconSize">
-                       <size>
-                        <width>64</width>
-                        <height>64</height>
-                       </size>
-                      </property>
-                     </widget>
-                    </item>
-                    <item row="0" column="2">
-                     <widget class="QToolButton" name="add_format_button">
-                      <property name="toolTip">
-                       <string>Add a new format for this book to the database</string>
-                      </property>
-                      <property name="text">
-                       <string>...</string>
-                      </property>
-                      <property name="icon">
-                       <iconset resource="../../../../resources/images.qrc">
-                        <normaloff>:/images/add_book.png</normaloff>:/images/add_book.png</iconset>
-                      </property>
-                      <property name="iconSize">
-                       <size>
-                        <width>32</width>
-                        <height>32</height>
-                       </size>
-                      </property>
-                     </widget>
-                    </item>
-                    <item row="2" column="2">
-                     <widget class="QToolButton" name="remove_format_button">
-                      <property name="toolTip">
-                       <string>Remove the selected formats for this book from the database.</string>
-                      </property>
-                      <property name="text">
-                       <string>...</string>
-                      </property>
-                      <property name="icon">
-                       <iconset resource="../../../../resources/images.qrc">
-                        <normaloff>:/images/trash.png</normaloff>:/images/trash.png</iconset>
-                      </property>
-                      <property name="iconSize">
-                       <size>
-                        <width>32</width>
-                        <height>32</height>
-                       </size>
-                      </property>
-                     </widget>
-                    </item>
-                    <item row="0" column="0">
-                     <widget class="QToolButton" name="button_set_cover">
-                      <property name="toolTip">
-                       <string>Set the cover for the book from the selected format</string>
-                      </property>
-                      <property name="text">
-                       <string>...</string>
-                      </property>
-                      <property name="icon">
-                       <iconset resource="../../../../resources/images.qrc">
-                        <normaloff>:/images/book.png</normaloff>:/images/book.png</iconset>
-                      </property>
-                      <property name="iconSize">
-                       <size>
-                        <width>32</width>
-                        <height>32</height>
-                       </size>
-                      </property>
-                     </widget>
-                    </item>
-                    <item row="2" column="0">
-                     <widget class="QToolButton" name="button_set_metadata">
-                      <property name="toolTip">
-                       <string>Update metadata from the metadata in the selected format</string>
-                      </property>
-                      <property name="text">
-                       <string/>
-                      </property>
-                      <property name="icon">
-                       <iconset resource="../../../../resources/images.qrc">
-                        <normaloff>:/images/edit_input.png</normaloff>:/images/edit_input.png</iconset>
-                      </property>
-                      <property name="iconSize">
-                       <size>
-                        <width>32</width>
-                        <height>32</height>
-                       </size>
-                      </property>
-                     </widget>
-                    </item>
-                   </layout>
-                  </item>
-                 </layout>
-                 <zorder></zorder>
-                </widget>
-               </item>
-               <item>
-                <widget class="QGroupBox" name="bc_box">
-                 <property name="sizePolicy">
-                  <sizepolicy hsizetype="Preferred" vsizetype="Expanding">
-                   <horstretch>0</horstretch>
-                   <verstretch>10</verstretch>
-                  </sizepolicy>
-                 </property>
-                 <property name="title">
-                  <string>Book Cover</string>
-                 </property>
-                 <layout class="QVBoxLayout" name="verticalLayout_4">
-                  <item>
-                   <widget class="ImageView" name="cover" native="true">
-                    <property name="sizePolicy">
-                     <sizepolicy hsizetype="Expanding" vsizetype="Expanding">
-                      <horstretch>0</horstretch>
-                      <verstretch>100</verstretch>
-                     </sizepolicy>
-                    </property>
-                   </widget>
-                  </item>
-                  <item>
-                   <layout class="QVBoxLayout" name="_4">
-                    <property name="spacing">
-                     <number>6</number>
-                    </property>
-                    <property name="sizeConstraint">
-                     <enum>QLayout::SetMaximumSize</enum>
-                    </property>
-                    <property name="margin">
-                     <number>0</number>
-                    </property>
-                    <item>
-                     <widget class="QLabel" name="label_5">
-                      <property name="text">
-                       <string>Change &amp;cover image:</string>
-                      </property>
-                      <property name="buddy">
-                       <cstring>cover_path</cstring>
-                      </property>
-                     </widget>
-                    </item>
-                    <item>
-                     <layout class="QHBoxLayout" name="_5">
-                      <property name="spacing">
-                       <number>6</number>
-                      </property>
-                      <property name="margin">
-                       <number>0</number>
-                      </property>
-                      <item>
-                       <widget class="QLineEdit" name="cover_path">
-                        <property name="readOnly">
-                         <bool>true</bool>
-                        </property>
-                       </widget>
-                      </item>
-                      <item>
-                       <widget class="QPushButton" name="cover_button">
-                        <property name="text">
-                         <string>&amp;Browse</string>
-                        </property>
-                        <property name="icon">
-                         <iconset resource="../../../../resources/images.qrc">
-                          <normaloff>:/images/document_open.png</normaloff>:/images/document_open.png</iconset>
-                        </property>
-                       </widget>
-                      </item>
-                      <item>
-                       <widget class="QToolButton" name="trim_cover_button">
-                        <property name="toolTip">
-                         <string>Remove border (if any) from cover</string>
-                        </property>
-                        <property name="text">
-                         <string>T&amp;rim</string>
-                        </property>
-                        <property name="icon">
-                         <iconset resource="../../../../resources/images.qrc">
-                          <normaloff>:/images/trim.png</normaloff>:/images/trim.png</iconset>
-                        </property>
-                        <property name="toolButtonStyle">
-                         <enum>Qt::ToolButtonTextBesideIcon</enum>
-                        </property>
-                       </widget>
-                      </item>
-                      <item>
-                       <widget class="QToolButton" name="reset_cover">
-                        <property name="toolTip">
-                         <string>Reset cover to default</string>
-                        </property>
-                        <property name="text">
-                         <string>...</string>
-                        </property>
-                        <property name="icon">
-                         <iconset resource="../../../../resources/images.qrc">
-                          <normaloff>:/images/trash.png</normaloff>:/images/trash.png</iconset>
-                        </property>
-                       </widget>
-                      </item>
-                     </layout>
-                    </item>
-                   </layout>
-                  </item>
-                  <item>
-                   <layout class="QHBoxLayout" name="_6">
-                    <item>
-                     <widget class="QPushButton" name="fetch_cover_button">
-                      <property name="text">
-                       <string>Download co&amp;ver</string>
-                      </property>
-                     </widget>
-                    </item>
-                    <item>
-                     <widget class="QPushButton" name="generate_cover_button">
-                      <property name="toolTip">
-                       <string>Generate a default cover based on the title and author</string>
-                      </property>
-                      <property name="text">
-                       <string>&amp;Generate cover</string>
-                      </property>
-                     </widget>
-                    </item>
-                   </layout>
-                  </item>
-                 </layout>
-                </widget>
-               </item>
-              </layout>
-             </widget>
-            </widget>
-           </item>
-          </layout>
-         </widget>
-         <widget class="QWidget" name="tab">
-          <attribute name="title">
-           <string>&amp;Custom metadata</string>
-          </attribute>
-          <layout class="QGridLayout" name="gridLayout_2"/>
-         </widget>
-        </widget>
-       </item>
-      </layout>
-     </widget>
-    </widget>
-   </item>
-   <item>
-    <widget class="QDialogButtonBox" name="button_box">
-     <property name="orientation">
-      <enum>Qt::Horizontal</enum>
-     </property>
-     <property name="standardButtons">
-      <set>QDialogButtonBox::Cancel|QDialogButtonBox::Ok</set>
-     </property>
-    </widget>
-   </item>
-  </layout>
- </widget>
- <customwidgets>
-  <customwidget>
-   <class>EnLineEdit</class>
-   <extends>QLineEdit</extends>
-   <header>widgets.h</header>
-  </customwidget>
-  <customwidget>
-   <class>EnComboBox</class>
-   <extends>QComboBox</extends>
-   <header>widgets.h</header>
-  </customwidget>
-  <customwidget>
-   <class>TagsLineEdit</class>
-   <extends>QLineEdit</extends>
-   <header>widgets.h</header>
-  </customwidget>
-  <customwidget>
-   <class>FormatList</class>
-   <extends>QListWidget</extends>
-   <header location="global">calibre/gui2/widgets.h</header>
-  </customwidget>
-  <customwidget>
-   <class>ImageView</class>
-   <extends>QWidget</extends>
-   <header>calibre/gui2/widgets.h</header>
-   <container>1</container>
-  </customwidget>
- </customwidgets>
- <tabstops>
-  <tabstop>title</tabstop>
-  <tabstop>swap_button</tabstop>
-  <tabstop>authors</tabstop>
-  <tabstop>author_sort</tabstop>
-  <tabstop>auto_author_sort</tabstop>
-  <tabstop>rating</tabstop>
-  <tabstop>publisher</tabstop>
-  <tabstop>tags</tabstop>
-  <tabstop>tag_editor_button</tabstop>
-  <tabstop>series</tabstop>
-  <tabstop>remove_series_button</tabstop>
-  <tabstop>series_index</tabstop>
-  <tabstop>isbn</tabstop>
-  <tabstop>date</tabstop>
-  <tabstop>pubdate</tabstop>
-  <tabstop>comments</tabstop>
-  <tabstop>fetch_metadata_button</tabstop>
-  <tabstop>add_format_button</tabstop>
-  <tabstop>remove_format_button</tabstop>
-  <tabstop>button_set_cover</tabstop>
-  <tabstop>button_set_metadata</tabstop>
-  <tabstop>formats</tabstop>
-  <tabstop>cover_path</tabstop>
-  <tabstop>reset_cover</tabstop>
-  <tabstop>fetch_cover_button</tabstop>
-  <tabstop>generate_cover_button</tabstop>
-  <tabstop>scrollArea</tabstop>
-  <tabstop>central_widget</tabstop>
-  <tabstop>button_box</tabstop>
- </tabstops>
- <resources>
-  <include location="../../../../resources/images.qrc"/>
- </resources>
- <connections>
-  <connection>
-   <sender>button_box</sender>
-   <signal>accepted()</signal>
-   <receiver>MetadataSingleDialog</receiver>
-   <slot>accept()</slot>
-   <hints>
-    <hint type="sourcelabel">
-     <x>261</x>
-     <y>710</y>
-    </hint>
-    <hint type="destinationlabel">
-     <x>157</x>
-     <y>274</y>
-    </hint>
-   </hints>
-  </connection>
-  <connection>
-   <sender>button_box</sender>
-   <signal>rejected()</signal>
-   <receiver>MetadataSingleDialog</receiver>
-   <slot>reject()</slot>
-   <hints>
-    <hint type="sourcelabel">
-     <x>329</x>
-     <y>710</y>
-    </hint>
-    <hint type="destinationlabel">
-     <x>286</x>
-     <y>274</y>
-    </hint>
-   </hints>
-  </connection>
- </connections>
-</ui>
->>>>>>> 55ecbdb7
+<?xml version="1.0" encoding="UTF-8"?>
+<ui version="4.0">
+ <class>MetadataSingleDialog</class>
+ <widget class="QDialog" name="MetadataSingleDialog">
+  <property name="geometry">
+   <rect>
+    <x>0</x>
+    <y>0</y>
+    <width>887</width>
+    <height>750</height>
+   </rect>
+  </property>
+  <property name="sizePolicy">
+   <sizepolicy hsizetype="MinimumExpanding" vsizetype="MinimumExpanding">
+    <horstretch>0</horstretch>
+    <verstretch>0</verstretch>
+   </sizepolicy>
+  </property>
+  <property name="windowTitle">
+   <string>Edit Meta Information</string>
+  </property>
+  <property name="windowIcon">
+   <iconset resource="../../../../resources/images.qrc">
+    <normaloff>:/images/edit_input.png</normaloff>:/images/edit_input.png</iconset>
+  </property>
+  <property name="sizeGripEnabled">
+   <bool>true</bool>
+  </property>
+  <property name="modal">
+   <bool>true</bool>
+  </property>
+  <layout class="QVBoxLayout" name="verticalLayout_6">
+   <item>
+    <widget class="QScrollArea" name="scrollArea">
+     <property name="frameShape">
+      <enum>QFrame::NoFrame</enum>
+     </property>
+     <property name="widgetResizable">
+      <bool>true</bool>
+     </property>
+     <widget class="QWidget" name="scrollAreaWidgetContents">
+      <property name="geometry">
+       <rect>
+        <x>0</x>
+        <y>0</y>
+        <width>879</width>
+        <height>711</height>
+       </rect>
+      </property>
+      <layout class="QVBoxLayout" name="verticalLayout_5">
+       <property name="margin">
+        <number>0</number>
+       </property>
+       <item>
+        <widget class="QTabWidget" name="central_widget">
+         <property name="minimumSize">
+          <size>
+           <width>800</width>
+           <height>665</height>
+          </size>
+         </property>
+         <property name="currentIndex">
+          <number>0</number>
+         </property>
+         <widget class="QWidget" name="central_tabWidgetPage1">
+          <attribute name="title">
+           <string>&amp;Basic metadata</string>
+          </attribute>
+          <layout class="QVBoxLayout" name="verticalLayout_3">
+           <item>
+            <widget class="QSplitter" name="splitter">
+             <property name="orientation">
+              <enum>Qt::Horizontal</enum>
+             </property>
+             <widget class="QWidget" name="layoutWidget">
+              <layout class="QVBoxLayout">
+               <item>
+                <widget class="QGroupBox" name="meta_box">
+                 <property name="title">
+                  <string>Meta information</string>
+                 </property>
+                 <layout class="QGridLayout" name="gridLayout_3">
+                  <item row="0" column="0">
+                   <widget class="QLabel" name="label">
+                    <property name="text">
+                     <string>&amp;Title: </string>
+                    </property>
+                    <property name="alignment">
+                     <set>Qt::AlignRight|Qt::AlignTrailing|Qt::AlignVCenter</set>
+                    </property>
+                    <property name="buddy">
+                     <cstring>title</cstring>
+                    </property>
+                   </widget>
+                  </item>
+                  <item row="0" column="1">
+                   <widget class="EnLineEdit" name="title">
+                    <property name="toolTip">
+                     <string>Change the title of this book</string>
+                    </property>
+                   </widget>
+                  </item>
+                  <item row="0" column="2" rowspan="2">
+                   <widget class="QToolButton" name="swap_button">
+                    <property name="toolTip">
+                     <string>Swap the author and title</string>
+                    </property>
+                    <property name="text">
+                     <string>...</string>
+                    </property>
+                    <property name="icon">
+                     <iconset resource="../../../../resources/images.qrc">
+                      <normaloff>:/images/swap.png</normaloff>:/images/swap.png</iconset>
+                    </property>
+                    <property name="iconSize">
+                     <size>
+                      <width>16</width>
+                      <height>16</height>
+                     </size>
+                    </property>
+                   </widget>
+                  </item>
+                  <item row="1" column="0">
+                   <widget class="QLabel" name="label_2">
+                    <property name="text">
+                     <string>&amp;Author(s): </string>
+                    </property>
+                    <property name="alignment">
+                     <set>Qt::AlignRight|Qt::AlignTrailing|Qt::AlignVCenter</set>
+                    </property>
+                    <property name="buddy">
+                     <cstring>authors</cstring>
+                    </property>
+                   </widget>
+                  </item>
+                  <item row="2" column="0">
+                   <widget class="QLabel" name="label_8">
+                    <property name="text">
+                     <string>Author S&amp;ort: </string>
+                    </property>
+                    <property name="alignment">
+                     <set>Qt::AlignRight|Qt::AlignTrailing|Qt::AlignVCenter</set>
+                    </property>
+                    <property name="buddy">
+                     <cstring>author_sort</cstring>
+                    </property>
+                   </widget>
+                  </item>
+                  <item row="2" column="1" colspan="2">
+                   <layout class="QHBoxLayout" name="horizontalLayout">
+                    <item>
+                     <widget class="EnLineEdit" name="author_sort">
+                      <property name="toolTip">
+                       <string>Specify how the author(s) of this book should be sorted. For example Charles Dickens should be sorted as Dickens, Charles.
+If the box is colored green, then text matches the individual author's sort strings. If it is colored red, then the authors and this text do not match.</string>
+                      </property>
+                     </widget>
+                    </item>
+                    <item>
+                     <widget class="QToolButton" name="auto_author_sort">
+                      <property name="toolTip">
+                       <string>Automatically create the author sort entry based on the current author entry.
+Using this button to create author sort will change author sort from red to green.</string>
+                      </property>
+                      <property name="text">
+                       <string>...</string>
+                      </property>
+                      <property name="icon">
+                       <iconset resource="../../../../resources/images.qrc">
+                        <normaloff>:/images/auto_author_sort.png</normaloff>:/images/auto_author_sort.png</iconset>
+                      </property>
+                     </widget>
+                    </item>
+                   </layout>
+                  </item>
+                  <item row="3" column="0">
+                   <widget class="QLabel" name="label_6">
+                    <property name="text">
+                     <string>&amp;Rating:</string>
+                    </property>
+                    <property name="alignment">
+                     <set>Qt::AlignRight|Qt::AlignTrailing|Qt::AlignVCenter</set>
+                    </property>
+                    <property name="buddy">
+                     <cstring>rating</cstring>
+                    </property>
+                   </widget>
+                  </item>
+                  <item row="3" column="1" colspan="2">
+                   <widget class="QSpinBox" name="rating">
+                    <property name="toolTip">
+                     <string>Rating of this book. 0-5 stars</string>
+                    </property>
+                    <property name="whatsThis">
+                     <string>Rating of this book. 0-5 stars</string>
+                    </property>
+                    <property name="buttonSymbols">
+                     <enum>QAbstractSpinBox::PlusMinus</enum>
+                    </property>
+                    <property name="suffix">
+                     <string> stars</string>
+                    </property>
+                    <property name="maximum">
+                     <number>5</number>
+                    </property>
+                   </widget>
+                  </item>
+                  <item row="4" column="0">
+                   <widget class="QLabel" name="label_3">
+                    <property name="text">
+                     <string>&amp;Publisher: </string>
+                    </property>
+                    <property name="alignment">
+                     <set>Qt::AlignRight|Qt::AlignTrailing|Qt::AlignVCenter</set>
+                    </property>
+                    <property name="buddy">
+                     <cstring>publisher</cstring>
+                    </property>
+                   </widget>
+                  </item>
+                  <item row="5" column="0">
+                   <widget class="QLabel" name="label_4">
+                    <property name="text">
+                     <string>Ta&amp;gs: </string>
+                    </property>
+                    <property name="alignment">
+                     <set>Qt::AlignRight|Qt::AlignTrailing|Qt::AlignVCenter</set>
+                    </property>
+                    <property name="buddy">
+                     <cstring>tags</cstring>
+                    </property>
+                   </widget>
+                  </item>
+                  <item row="5" column="1" colspan="2">
+                   <layout class="QHBoxLayout" name="_2">
+                    <item>
+                     <widget class="TagsLineEdit" name="tags">
+                      <property name="toolTip">
+                       <string>Tags categorize the book. This is particularly useful while searching. &lt;br&gt;&lt;br&gt;They can be any words or phrases, separated by commas.</string>
+                      </property>
+                     </widget>
+                    </item>
+                    <item>
+                     <widget class="QToolButton" name="tag_editor_button">
+                      <property name="toolTip">
+                       <string>Open Tag Editor</string>
+                      </property>
+                      <property name="text">
+                       <string>Open Tag Editor</string>
+                      </property>
+                      <property name="icon">
+                       <iconset resource="../../../../resources/images.qrc">
+                        <normaloff>:/images/chapters.png</normaloff>:/images/chapters.png</iconset>
+                      </property>
+                     </widget>
+                    </item>
+                   </layout>
+                  </item>
+                  <item row="6" column="0">
+                   <widget class="QLabel" name="label_7">
+                    <property name="text">
+                     <string>&amp;Series:</string>
+                    </property>
+                    <property name="textFormat">
+                     <enum>Qt::PlainText</enum>
+                    </property>
+                    <property name="alignment">
+                     <set>Qt::AlignRight|Qt::AlignTrailing|Qt::AlignVCenter</set>
+                    </property>
+                    <property name="buddy">
+                     <cstring>series</cstring>
+                    </property>
+                   </widget>
+                  </item>
+                  <item row="6" column="1" colspan="2">
+                   <layout class="QHBoxLayout" name="_3">
+                    <property name="spacing">
+                     <number>5</number>
+                    </property>
+                    <item>
+                     <widget class="EnComboBox" name="series">
+                      <property name="toolTip">
+                       <string>List of known series. You can add new series.</string>
+                      </property>
+                      <property name="whatsThis">
+                       <string>List of known series. You can add new series.</string>
+                      </property>
+                      <property name="editable">
+                       <bool>true</bool>
+                      </property>
+                      <property name="insertPolicy">
+                       <enum>QComboBox::InsertAlphabetically</enum>
+                      </property>
+                     </widget>
+                    </item>
+                    <item>
+                     <widget class="QToolButton" name="remove_series_button">
+                      <property name="toolTip">
+                       <string>Remove unused series (Series that have no books)</string>
+                      </property>
+                      <property name="text">
+                       <string>...</string>
+                      </property>
+                      <property name="icon">
+                       <iconset resource="../../../../resources/images.qrc">
+                        <normaloff>:/images/trash.png</normaloff>:/images/trash.png</iconset>
+                      </property>
+                     </widget>
+                    </item>
+                   </layout>
+                  </item>
+                  <item row="8" column="0">
+                   <widget class="QLabel" name="label_9">
+                    <property name="text">
+                     <string>IS&amp;BN:</string>
+                    </property>
+                    <property name="alignment">
+                     <set>Qt::AlignRight|Qt::AlignTrailing|Qt::AlignVCenter</set>
+                    </property>
+                    <property name="buddy">
+                     <cstring>isbn</cstring>
+                    </property>
+                   </widget>
+                  </item>
+                  <item row="8" column="1" colspan="2">
+                   <widget class="QLineEdit" name="isbn"/>
+                  </item>
+                  <item row="10" column="0">
+                   <widget class="QLabel" name="label_10">
+                    <property name="text">
+                     <string>Publishe&amp;d:</string>
+                    </property>
+                    <property name="alignment">
+                     <set>Qt::AlignRight|Qt::AlignTrailing|Qt::AlignVCenter</set>
+                    </property>
+                    <property name="buddy">
+                     <cstring>pubdate</cstring>
+                    </property>
+                   </widget>
+                  </item>
+                  <item row="4" column="1" colspan="2">
+                   <widget class="EnComboBox" name="publisher">
+                    <property name="editable">
+                     <bool>true</bool>
+                    </property>
+                   </widget>
+                  </item>
+                  <item row="7" column="1" colspan="2">
+                   <widget class="QDoubleSpinBox" name="series_index">
+                    <property name="enabled">
+                     <bool>false</bool>
+                    </property>
+                    <property name="prefix">
+                     <string>Book </string>
+                    </property>
+                    <property name="maximum">
+                     <double>9999.989999999999782</double>
+                    </property>
+                   </widget>
+                  </item>
+                  <item row="10" column="1" colspan="2">
+                   <widget class="QDateEdit" name="pubdate">
+                    <property name="displayFormat">
+                     <string>MMM yyyy</string>
+                    </property>
+                    <property name="calendarPopup">
+                     <bool>true</bool>
+                    </property>
+                   </widget>
+                  </item>
+                  <item row="1" column="1">
+                   <widget class="EnComboBox" name="authors">
+                    <property name="editable">
+                     <bool>true</bool>
+                    </property>
+                   </widget>
+                  </item>
+                  <item row="9" column="1" colspan="2">
+                   <widget class="QDateEdit" name="date">
+                    <property name="displayFormat">
+                     <string>dd MMM yyyy</string>
+                    </property>
+                    <property name="calendarPopup">
+                     <bool>true</bool>
+                    </property>
+                   </widget>
+                  </item>
+                  <item row="9" column="0">
+                   <widget class="QLabel" name="label_11">
+                    <property name="text">
+                     <string>&amp;Date:</string>
+                    </property>
+                    <property name="alignment">
+                     <set>Qt::AlignRight|Qt::AlignTrailing|Qt::AlignVCenter</set>
+                    </property>
+                    <property name="buddy">
+                     <cstring>date</cstring>
+                    </property>
+                   </widget>
+                  </item>
+                 </layout>
+                </widget>
+               </item>
+               <item>
+                <widget class="QGroupBox" name="groupBox_2">
+                 <property name="title">
+                  <string>&amp;Comments</string>
+                 </property>
+                 <layout class="QGridLayout" name="gridLayout_4">
+                  <item row="0" column="0">
+                   <widget class="QTextEdit" name="comments">
+                    <property name="tabChangesFocus">
+                     <bool>true</bool>
+                    </property>
+                    <property name="acceptRichText">
+                     <bool>true</bool>
+                    </property>
+                   </widget>
+                  </item>
+                 </layout>
+                </widget>
+               </item>
+               <item>
+                <widget class="QPushButton" name="fetch_metadata_button">
+                 <property name="text">
+                  <string>&amp;Fetch metadata from server</string>
+                 </property>
+                </widget>
+               </item>
+              </layout>
+             </widget>
+             <widget class="QWidget" name="layoutWidget_2">
+              <layout class="QVBoxLayout" name="verticalLayout_2">
+               <item>
+                <widget class="QGroupBox" name="af_group_box">
+                 <property name="sizePolicy">
+                  <sizepolicy hsizetype="Preferred" vsizetype="Minimum">
+                   <horstretch>0</horstretch>
+                   <verstretch>0</verstretch>
+                  </sizepolicy>
+                 </property>
+                 <property name="title">
+                  <string>Available Formats</string>
+                 </property>
+                 <layout class="QVBoxLayout" name="verticalLayout">
+                  <item>
+                   <layout class="QGridLayout" name="gridLayout">
+                    <item row="0" column="1" rowspan="3">
+                     <widget class="FormatList" name="formats">
+                      <property name="sizePolicy">
+                       <sizepolicy hsizetype="Minimum" vsizetype="Minimum">
+                        <horstretch>0</horstretch>
+                        <verstretch>0</verstretch>
+                       </sizepolicy>
+                      </property>
+                      <property name="maximumSize">
+                       <size>
+                        <width>16777215</width>
+                        <height>130</height>
+                       </size>
+                      </property>
+                      <property name="dragDropMode">
+                       <enum>QAbstractItemView::DropOnly</enum>
+                      </property>
+                      <property name="iconSize">
+                       <size>
+                        <width>64</width>
+                        <height>64</height>
+                       </size>
+                      </property>
+                     </widget>
+                    </item>
+                    <item row="0" column="2">
+                     <widget class="QToolButton" name="add_format_button">
+                      <property name="toolTip">
+                       <string>Add a new format for this book to the database</string>
+                      </property>
+                      <property name="text">
+                       <string>...</string>
+                      </property>
+                      <property name="icon">
+                       <iconset resource="../../../../resources/images.qrc">
+                        <normaloff>:/images/add_book.png</normaloff>:/images/add_book.png</iconset>
+                      </property>
+                      <property name="iconSize">
+                       <size>
+                        <width>32</width>
+                        <height>32</height>
+                       </size>
+                      </property>
+                     </widget>
+                    </item>
+                    <item row="2" column="2">
+                     <widget class="QToolButton" name="remove_format_button">
+                      <property name="toolTip">
+                       <string>Remove the selected formats for this book from the database.</string>
+                      </property>
+                      <property name="text">
+                       <string>...</string>
+                      </property>
+                      <property name="icon">
+                       <iconset resource="../../../../resources/images.qrc">
+                        <normaloff>:/images/trash.png</normaloff>:/images/trash.png</iconset>
+                      </property>
+                      <property name="iconSize">
+                       <size>
+                        <width>32</width>
+                        <height>32</height>
+                       </size>
+                      </property>
+                     </widget>
+                    </item>
+                    <item row="0" column="0">
+                     <widget class="QToolButton" name="button_set_cover">
+                      <property name="toolTip">
+                       <string>Set the cover for the book from the selected format</string>
+                      </property>
+                      <property name="text">
+                       <string>...</string>
+                      </property>
+                      <property name="icon">
+                       <iconset resource="../../../../resources/images.qrc">
+                        <normaloff>:/images/book.png</normaloff>:/images/book.png</iconset>
+                      </property>
+                      <property name="iconSize">
+                       <size>
+                        <width>32</width>
+                        <height>32</height>
+                       </size>
+                      </property>
+                     </widget>
+                    </item>
+                    <item row="2" column="0">
+                     <widget class="QToolButton" name="button_set_metadata">
+                      <property name="toolTip">
+                       <string>Update metadata from the metadata in the selected format</string>
+                      </property>
+                      <property name="text">
+                       <string/>
+                      </property>
+                      <property name="icon">
+                       <iconset resource="../../../../resources/images.qrc">
+                        <normaloff>:/images/edit_input.png</normaloff>:/images/edit_input.png</iconset>
+                      </property>
+                      <property name="iconSize">
+                       <size>
+                        <width>32</width>
+                        <height>32</height>
+                       </size>
+                      </property>
+                     </widget>
+                    </item>
+                   </layout>
+                  </item>
+                 </layout>
+                 <zorder></zorder>
+                </widget>
+               </item>
+               <item>
+                <widget class="QGroupBox" name="bc_box">
+                 <property name="sizePolicy">
+                  <sizepolicy hsizetype="Preferred" vsizetype="Expanding">
+                   <horstretch>0</horstretch>
+                   <verstretch>10</verstretch>
+                  </sizepolicy>
+                 </property>
+                 <property name="title">
+                  <string>Book Cover</string>
+                 </property>
+                 <layout class="QVBoxLayout" name="verticalLayout_4">
+                  <item>
+                   <widget class="ImageView" name="cover" native="true">
+                    <property name="sizePolicy">
+                     <sizepolicy hsizetype="Expanding" vsizetype="Expanding">
+                      <horstretch>0</horstretch>
+                      <verstretch>100</verstretch>
+                     </sizepolicy>
+                    </property>
+                   </widget>
+                  </item>
+                  <item>
+                   <layout class="QVBoxLayout" name="_4">
+                    <property name="spacing">
+                     <number>6</number>
+                    </property>
+                    <property name="sizeConstraint">
+                     <enum>QLayout::SetMaximumSize</enum>
+                    </property>
+                    <property name="margin">
+                     <number>0</number>
+                    </property>
+                    <item>
+                     <widget class="QLabel" name="label_5">
+                      <property name="text">
+                       <string>Change &amp;cover image:</string>
+                      </property>
+                      <property name="buddy">
+                       <cstring>cover_path</cstring>
+                      </property>
+                     </widget>
+                    </item>
+                    <item>
+                     <layout class="QHBoxLayout" name="_5">
+                      <property name="spacing">
+                       <number>6</number>
+                      </property>
+                      <property name="margin">
+                       <number>0</number>
+                      </property>
+                      <item>
+                       <widget class="QLineEdit" name="cover_path">
+                        <property name="readOnly">
+                         <bool>true</bool>
+                        </property>
+                       </widget>
+                      </item>
+                      <item>
+                       <widget class="QPushButton" name="cover_button">
+                        <property name="text">
+                         <string>&amp;Browse</string>
+                        </property>
+                        <property name="icon">
+                         <iconset resource="../../../../resources/images.qrc">
+                          <normaloff>:/images/document_open.png</normaloff>:/images/document_open.png</iconset>
+                        </property>
+                       </widget>
+                      </item>
+                      <item>
+                       <widget class="QToolButton" name="trim_cover_button">
+                        <property name="toolTip">
+                         <string>Remove border (if any) from cover</string>
+                        </property>
+                        <property name="text">
+                         <string>T&amp;rim</string>
+                        </property>
+                        <property name="icon">
+                         <iconset resource="../../../../resources/images.qrc">
+                          <normaloff>:/images/trim.png</normaloff>:/images/trim.png</iconset>
+                        </property>
+                        <property name="toolButtonStyle">
+                         <enum>Qt::ToolButtonTextBesideIcon</enum>
+                        </property>
+                       </widget>
+                      </item>
+                      <item>
+                       <widget class="QToolButton" name="reset_cover">
+                        <property name="toolTip">
+                         <string>Reset cover to default</string>
+                        </property>
+                        <property name="text">
+                         <string>...</string>
+                        </property>
+                        <property name="icon">
+                         <iconset resource="../../../../resources/images.qrc">
+                          <normaloff>:/images/trash.png</normaloff>:/images/trash.png</iconset>
+                        </property>
+                       </widget>
+                      </item>
+                     </layout>
+                    </item>
+                   </layout>
+                  </item>
+                  <item>
+                   <layout class="QHBoxLayout" name="_6">
+                    <item>
+                     <widget class="QPushButton" name="fetch_cover_button">
+                      <property name="text">
+                       <string>Download co&amp;ver</string>
+                      </property>
+                     </widget>
+                    </item>
+                    <item>
+                     <widget class="QPushButton" name="generate_cover_button">
+                      <property name="toolTip">
+                       <string>Generate a default cover based on the title and author</string>
+                      </property>
+                      <property name="text">
+                       <string>&amp;Generate cover</string>
+                      </property>
+                     </widget>
+                    </item>
+                   </layout>
+                  </item>
+                 </layout>
+                </widget>
+               </item>
+              </layout>
+             </widget>
+            </widget>
+           </item>
+          </layout>
+         </widget>
+         <widget class="QWidget" name="tab">
+          <attribute name="title">
+           <string>&amp;Custom metadata</string>
+          </attribute>
+          <layout class="QGridLayout" name="gridLayout_2"/>
+         </widget>
+        </widget>
+       </item>
+      </layout>
+     </widget>
+    </widget>
+   </item>
+   <item>
+    <widget class="QDialogButtonBox" name="button_box">
+     <property name="orientation">
+      <enum>Qt::Horizontal</enum>
+     </property>
+     <property name="standardButtons">
+      <set>QDialogButtonBox::Cancel|QDialogButtonBox::Ok</set>
+     </property>
+    </widget>
+   </item>
+  </layout>
+ </widget>
+ <customwidgets>
+  <customwidget>
+   <class>EnLineEdit</class>
+   <extends>QLineEdit</extends>
+   <header>widgets.h</header>
+  </customwidget>
+  <customwidget>
+   <class>EnComboBox</class>
+   <extends>QComboBox</extends>
+   <header>widgets.h</header>
+  </customwidget>
+  <customwidget>
+   <class>TagsLineEdit</class>
+   <extends>QLineEdit</extends>
+   <header>widgets.h</header>
+  </customwidget>
+  <customwidget>
+   <class>FormatList</class>
+   <extends>QListWidget</extends>
+   <header location="global">calibre/gui2/widgets.h</header>
+  </customwidget>
+  <customwidget>
+   <class>ImageView</class>
+   <extends>QWidget</extends>
+   <header>calibre/gui2/widgets.h</header>
+   <container>1</container>
+  </customwidget>
+ </customwidgets>
+ <tabstops>
+  <tabstop>title</tabstop>
+  <tabstop>swap_button</tabstop>
+  <tabstop>authors</tabstop>
+  <tabstop>author_sort</tabstop>
+  <tabstop>auto_author_sort</tabstop>
+  <tabstop>rating</tabstop>
+  <tabstop>publisher</tabstop>
+  <tabstop>tags</tabstop>
+  <tabstop>tag_editor_button</tabstop>
+  <tabstop>series</tabstop>
+  <tabstop>remove_series_button</tabstop>
+  <tabstop>series_index</tabstop>
+  <tabstop>isbn</tabstop>
+  <tabstop>date</tabstop>
+  <tabstop>pubdate</tabstop>
+  <tabstop>comments</tabstop>
+  <tabstop>fetch_metadata_button</tabstop>
+  <tabstop>add_format_button</tabstop>
+  <tabstop>remove_format_button</tabstop>
+  <tabstop>button_set_cover</tabstop>
+  <tabstop>button_set_metadata</tabstop>
+  <tabstop>formats</tabstop>
+  <tabstop>cover_path</tabstop>
+  <tabstop>reset_cover</tabstop>
+  <tabstop>fetch_cover_button</tabstop>
+  <tabstop>generate_cover_button</tabstop>
+  <tabstop>scrollArea</tabstop>
+  <tabstop>central_widget</tabstop>
+  <tabstop>button_box</tabstop>
+ </tabstops>
+ <resources>
+  <include location="../../../../resources/images.qrc"/>
+ </resources>
+ <connections>
+  <connection>
+   <sender>button_box</sender>
+   <signal>accepted()</signal>
+   <receiver>MetadataSingleDialog</receiver>
+   <slot>accept()</slot>
+   <hints>
+    <hint type="sourcelabel">
+     <x>261</x>
+     <y>710</y>
+    </hint>
+    <hint type="destinationlabel">
+     <x>157</x>
+     <y>274</y>
+    </hint>
+   </hints>
+  </connection>
+  <connection>
+   <sender>button_box</sender>
+   <signal>rejected()</signal>
+   <receiver>MetadataSingleDialog</receiver>
+   <slot>reject()</slot>
+   <hints>
+    <hint type="sourcelabel">
+     <x>329</x>
+     <y>710</y>
+    </hint>
+    <hint type="destinationlabel">
+     <x>286</x>
+     <y>274</y>
+    </hint>
+   </hints>
+  </connection>
+ </connections>
+</ui>