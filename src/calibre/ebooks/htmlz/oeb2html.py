--- conflicted
+++ resolved
@@ -63,36 +63,6 @@
     def dump_text(self, elem, stylizer, page):
         raise NotImplementedError
 
-<<<<<<< HEAD
-    def get_link_id(self, href, aid):
-        aid = '%s#%s' % (href, aid)
-        if aid not in self.links:
-            self.links[aid] = 'calibre_link-%s' % len(self.links.keys())
-        return self.links[aid]
-
-    def rewrite_link(self, tag, attribs, page):
-        # Rewrite ids.
-        if 'id' in attribs:
-            attribs['id'] = self.get_link_id(page.href, attribs['id'])
-        # Rewrite links.
-        if tag == 'a' and 'href' in attribs:
-            href = page.abshref(attribs['href'])
-            if self.url_is_relative(href):
-                id = ''
-                if '#' in href:
-                    href, n, id = href.partition('#')
-                href = '#%s' % self.get_link_id(href, id)
-                attribs['href'] = href
-        return attribs
-
-    def rewrite_image(self, tag, attribs, page):
-        if tag == 'img':
-            src = attribs.get('src', None)
-            if src:
-                src = page.abshref(src)
-                if src not in self.images:
-                    ext = os.path.splitext(src)[1]
-=======
     def get_link_id(self, href, id=''):
         if id:
             href += '#%s' % id
@@ -105,7 +75,6 @@
             if item.media_type in OEB_IMAGES:
                 if item.href not in self.images:
                     ext = os.path.splitext(item.href)[1]
->>>>>>> 73960921
                     fname = '%s%s' % (len(self.images), ext)
                     fname = fname.zfill(10)
                     self.images[item.href] = fname
@@ -127,7 +96,7 @@
                             href, id = urldefrag(href)
                             if href in self.base_hrefs:
                                 self.get_link_id(href, id)
-    
+
     def rewrite_link(self, url, page=None):
         if not page:
             return url
@@ -137,7 +106,7 @@
         if abs_url in self.links:
             return self.links[abs_url]
         return url
-    
+
     def rewrite_ids(self, root, page):
         for el in root.iter():
             try:
@@ -186,12 +155,6 @@
         tag = barename(elem.tag)
         attribs = elem.attrib
 
-<<<<<<< HEAD
-        attribs = self.rewrite_link(tag, attribs, page)
-        attribs = self.rewrite_image(tag, attribs, page)
-
-=======
->>>>>>> 73960921
         if tag == 'body':
             tag = 'div'
         tags.append(tag)
@@ -275,12 +238,6 @@
         tags = []
         tag = barename(elem.tag)
         attribs = elem.attrib
-<<<<<<< HEAD
-
-        attribs = self.rewrite_link(tag, attribs, page)
-        attribs = self.rewrite_image(tag, attribs, page)
-=======
->>>>>>> 73960921
 
         style_a = '%s' % style
         if tag == 'body':
