--- conflicted
+++ resolved
@@ -270,8 +270,6 @@
                 for key in tag.attrib.keys():
                     tag.attrib.pop(key)
                 continue
-            if tag.tag == 'pre' and not tag.text:
-                tag.tag = 'div'
             styles, attrib = [], tag.attrib
             if attrib.has_key('style'):
                 style = attrib.pop('style').strip()
@@ -291,11 +289,12 @@
                 align = attrib.pop('align').strip()
                 if align:
                     styles.append('text-align: %s' % align)
-            if mobi_version == 1 and tag.tag == 'hr':
-                tag.tag = 'div'
-                styles.append('page-break-before: always')
-                styles.append('display: block')
-                styles.append('margin: 0')
+            if tag.tag == 'hr':
+                if mobi_version == 1:
+                    tag.tag = 'div'
+                    styles.append('page-break-before: always')
+                    styles.append('display: block')
+                    styles.append('margin: 0')
             elif tag.tag == 'i':
                 tag.tag = 'span'
                 tag.attrib['class'] = 'italic'
@@ -309,24 +308,15 @@
                 except ValueError:
                     if sz in size_map.keys():
                         attrib['size'] = size_map[sz]
-<<<<<<< HEAD
             elif tag.tag == 'img':
-=======
-            if 'filepos-id' in attrib:
-                attrib['id'] = attrib.pop('filepos-id')
-            if 'filepos' in attrib:
-                filepos = attrib.pop('filepos')
-                try:
-                    attrib['href'] = "#filepos%d" % int(filepos)
-                except:
-                    attrib['href'] = filepos
-            if tag.tag == 'img':
->>>>>>> a8d51409
                 recindex = None
                 for attr in self.IMAGE_ATTRS:
                     recindex = attrib.pop(attr, None) or recindex
                 if recindex is not None:
                     attrib['src'] = 'images/%s.jpg' % recindex
+            elif tag.tag == 'pre':
+                if not tag.text:
+                    tag.tag = 'div'
             if styles:
                 attrib['style'] = '; '.join(styles)
             if 'filepos-id' in attrib:
