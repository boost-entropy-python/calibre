'''
Write content to Mobipocket books.
'''
from __future__ import with_statement

__license__   = 'GPL v3'
__copyright__ = '2008, Marshall T. Vandegrift <llasram@gmail.cam>'

import sys
import os
from struct import pack
import time
import random
from cStringIO import StringIO
import re
from itertools import izip, count
from collections import defaultdict
from urlparse import urldefrag
import logging
from PIL import Image
from calibre.ebooks.oeb.base import XML_NS, XHTML, XHTML_NS, OEB_DOCS, \
    OEB_RASTER_IMAGES
from calibre.ebooks.oeb.base import namespace, prefixname
from calibre.ebooks.oeb.base import urlnormalize
from calibre.ebooks.oeb.base import OEBBook
from calibre.ebooks.oeb.profile import Context
from calibre.ebooks.oeb.transforms.flatcss import CSSFlattener
from calibre.ebooks.oeb.transforms.rasterize import SVGRasterizer
from calibre.ebooks.oeb.transforms.trimmanifest import ManifestTrimmer
from calibre.ebooks.oeb.transforms.htmltoc import HTMLTOCAdder
from calibre.ebooks.oeb.transforms.manglecase import CaseMangler
from calibre.ebooks.mobi.palmdoc import compress_doc
from calibre.ebooks.mobi.langcodes import iana2mobi
from calibre.ebooks.mobi.mobiml import MBP_NS, MobiMLizer
from calibre.customize.ui import run_plugins_on_postprocess
from calibre.utils.config import Config, StringConfig

# TODO:
# - Allow override CSS (?)
# - Generate index records
# - Optionally rasterize tables

EXTH_CODES = {
    'creator': 100,
    'publisher': 101,
    'description': 103,
    'identifier': 104,
    'subject': 105,
    'date': 106,
    'review': 107,
    'contributor': 108,
    'rights': 109,
    'type': 111,
    'source': 112,
    'title': 503,
    }

RECORD_SIZE = 0x1000

UNCOMPRESSED = 1
PALMDOC = 2
HUFFDIC = 17480

PALM_MAX_IMAGE_SIZE = 63 * 1024
OTHER_MAX_IMAGE_SIZE = 10 * 1024 * 1024
MAX_THUMB_SIZE = 16 * 1024
MAX_THUMB_DIMEN = (180, 240)

def encode(data):
    return data.encode('utf-8')

# Almost like the one for MS LIT, but not quite.
DECINT_FORWARD = 0
DECINT_BACKWARD = 1
def decint(value, direction):
    bytes = []
    while True:
        b = value & 0x7f
        value >>= 7
        bytes.append(b)
        if value == 0:
            break
    if direction == DECINT_FORWARD:
        bytes[0] |= 0x80
    elif direction == DECINT_BACKWARD:
        bytes[-1] |= 0x80
    return ''.join(chr(b) for b in reversed(bytes))

def rescale_image(data, maxsizeb, dimen=None):
    image = Image.open(StringIO(data))
    format = image.format
    changed = False
    if image.format not in ('JPEG', 'GIF'):
        width, height = image.size
        area = width * height
        if area <= 40000:
            format = 'GIF'
        else:
            image = image.convert('RGBA')
            format = 'JPEG'
        changed = True
    if dimen is not None:
        image.thumbnail(dimen, Image.ANTIALIAS)
        changed = True
    if changed:
        data = StringIO()
        image.save(data, format)
        data = data.getvalue()
    if len(data) <= maxsizeb:
        return data
    image = image.convert('RGBA')
    for quality in xrange(95, -1, -1):
        data = StringIO()
        image.save(data, 'JPEG', quality=quality)
        data = data.getvalue()
        if len(data) <= maxsizeb:
            return data
    width, height = image.size
    for scale in xrange(99, 0, -1):
        scale = scale / 100.
        data = StringIO()
        scaled = image.copy()
        size = (int(width * scale), (height * scale))
        scaled.thumbnail(size, Image.ANTIALIAS)
        scaled.save(data, 'JPEG', quality=0)
        data = data.getvalue()
        if len(data) <= maxsizeb:
            return data
    # Well, we tried?
    return data


class Serializer(object):
    NSRMAP = {'': None, XML_NS: 'xml', XHTML_NS: '', MBP_NS: 'mbp'}

    def __init__(self, oeb, images):
        self.oeb = oeb
        self.images = images
        self.logger = oeb.logger
        self.id_offsets = {}
        self.href_offsets = defaultdict(list)
        self.breaks = []
        buffer = self.buffer = StringIO()
        buffer.write('<html>')
        self.serialize_head()
        self.serialize_body()
        buffer.write('</html>')
        self.fixup_links()
        self.text = buffer.getvalue()

    def serialize_head(self):
        buffer = self.buffer
        buffer.write('<head>')
        if len(self.oeb.guide) > 0:
            self.serialize_guide()
        buffer.write('</head>')

    def serialize_guide(self):
        buffer = self.buffer
        hrefs = self.oeb.manifest.hrefs
        buffer.write('<guide>')
        for ref in self.oeb.guide.values():
            path = urldefrag(ref.href)[0]
            if hrefs[path].media_type not in OEB_DOCS:
                continue
            buffer.write('<reference type="')
            self.serialize_text(ref.type, quot=True)
            buffer.write('" ')
            if ref.title is not None:
                buffer.write('title="')
                self.serialize_text(ref.title, quot=True)
                buffer.write('" ')
            self.serialize_href(ref.href)
            # Space required or won't work, I kid you not
            buffer.write(' />')
        buffer.write('</guide>')

    def serialize_href(self, href, base=None):
        hrefs = self.oeb.manifest.hrefs
        path, frag = urldefrag(urlnormalize(href))
        if path and base:
            path = base.abshref(path)
        if path and path not in hrefs:
            return False
        buffer = self.buffer
        item = hrefs[path] if path else None
        if item and item.spine_position is None:
            return False
        path =  item.href if item else base.href
        href = '#'.join((path, frag)) if frag else path
        buffer.write('filepos=')
        self.href_offsets[href].append(buffer.tell())
        buffer.write('0000000000')
        return True

    def serialize_body(self):
        buffer = self.buffer
        self.anchor_offset = buffer.tell()
        buffer.write('<body>')
        # CybookG3 'Start Reading' link
        if 'text' in self.oeb.guide:
            href = self.oeb.guide['text'].href
            buffer.write('<a ')
            self.serialize_href(href)
            buffer.write(' />')
        spine = [item for item in self.oeb.spine if item.linear]
        spine.extend([item for item in self.oeb.spine if not item.linear])
        for item in spine:
            self.serialize_item(item)
        buffer.write('</body>')

    def serialize_item(self, item):
        buffer = self.buffer
        if not item.linear:
            self.breaks.append(buffer.tell() - 1)
        self.id_offsets[item.href] = buffer.tell()
        for elem in item.data.find(XHTML('body')):
            self.serialize_elem(elem, item)
        buffer.write('<mbp:pagebreak/>')

    def serialize_elem(self, elem, item, nsrmap=NSRMAP):
        buffer = self.buffer
        if not isinstance(elem.tag, basestring) \
           or namespace(elem.tag) not in nsrmap:
            return
        tag = prefixname(elem.tag, nsrmap)
        # Previous layers take care of @name
        id = elem.attrib.pop('id', None)
        if id is not None:
            href = '#'.join((item.href, id))
            offset = self.anchor_offset or buffer.tell()
            self.id_offsets[href] = offset
        if self.anchor_offset is not None and \
           tag == 'a' and not elem.attrib and \
           not len(elem) and not elem.text:
            return
        self.anchor_offset = buffer.tell()
        buffer.write('<')
        buffer.write(tag)
        if elem.attrib:
            for attr, val in elem.attrib.items():
                if namespace(attr) not in nsrmap:
                    continue
                attr = prefixname(attr, nsrmap)
                buffer.write(' ')
                if attr == 'href':
                    if self.serialize_href(val, item):
                        continue
                elif attr == 'src':
                    href = item.abshref(val)
                    if href in self.images:
                        index = self.images[href]
                        buffer.write('recindex="%05d"' % index)
                        continue
                buffer.write(attr)
                buffer.write('="')
                self.serialize_text(val, quot=True)
                buffer.write('"')
        if elem.text or len(elem) > 0:
            buffer.write('>')
            if elem.text:
                self.anchor_offset = None
                self.serialize_text(elem.text)
            for child in elem:
                self.serialize_elem(child, item)
                if child.tail:
                    self.anchor_offset = None
                    self.serialize_text(child.tail)
            buffer.write('</%s>' % tag)
        else:
            buffer.write('/>')

    def serialize_text(self, text, quot=False):
        text = text.replace('&', '&amp;')
        text = text.replace('<', '&lt;')
        text = text.replace('>', '&gt;')
        if quot:
            text = text.replace('"', '&quot;')
        self.buffer.write(encode(text))

    def fixup_links(self):
        buffer = self.buffer
        id_offsets = self.id_offsets
        for href, hoffs in self.href_offsets.items():
            if href not in id_offsets:
                self.logger.warn('Hyperlink target %r not found' % href)
                href, _ = urldefrag(href)
            ioff = self.id_offsets[href]
            for hoff in hoffs:
                buffer.seek(hoff)
                buffer.write('%010d' % ioff)


<<<<<<< HEAD
class MobiFlattener(object):
    def config(self, cfg):
        return cfg

    def generate(self, opts):
        return self

    def __call__(self, oeb, context):
        fbase = context.dest.fbase
        fkey = context.dest.fnums.values()
        flattener = CSSFlattener(
            fbase=fbase, fkey=fkey, unfloat=True, untable=True)
        return flattener(oeb, context)

                
class MobiWriter(object):
    COLLAPSE_RE = re.compile(r'[ \t\r\n\v]+')

    DEFAULT_PROFILE = 'CybookG3'

    TRANSFORMS = [HTMLTOCAdder, CaseMangler, MobiFlattener(), SVGRasterizer,
                  ManifestTrimmer, MobiMLizer]
    
=======
class MobiWriter(object):
    COLLAPSE_RE = re.compile(r'[ \t\r\n\v]+')

>>>>>>> a153f31b
    def __init__(self, compression=None, imagemax=None,
                 prefer_author_sort=False):
        self._compression = compression or UNCOMPRESSED
        self._imagemax = imagemax or OTHER_MAX_IMAGE_SIZE
        self._prefer_author_sort = prefer_author_sort

    @classmethod
    def config(cls, cfg):
        """Add any book-writing options to the :class:`Config` object
        :param:`cfg`.
        """
        mobi = cfg.add_group('mobipocket', _('Mobipocket-specific options.'))
        mobi('compress', ['--compress'], default=False,
             help=_('Compress file text using PalmDOC compression. '
                    'Results in smaller files, but takes a long time to run.'))
        mobi('rescale_images', ['--rescale-images'], default=False, 
             help=_('Modify images to meet Palm device size limitations.'))
        mobi('prefer_author_sort', ['--prefer-author-sort'], default=False,
             help=_('When present, use the author sorting information for '
                    'generating the Mobipocket author metadata.'))
        return cfg

    @classmethod
    def generate(cls, opts):
        """Generate a Writer instance from command-line options."""
        compression = PALMDOC if opts.compress else UNCOMPRESSED
        imagemax = PALM_MAX_IMAGE_SIZE if opts.rescale_images else None
        prefer_author_sort = opts.prefer_author_sort
        return cls(compression=compression, imagemax=imagemax,
                   prefer_author_sort=prefer_author_sort)
    
    def __call__(self, oeb, path):
        if hasattr(path, 'write'):
            return self._dump_stream(oeb, path)
        with open(path, 'w+b') as stream:
            return self._dump_stream(oeb, stream)

    def _write(self, *data):
        for datum in data:
            self._stream.write(datum)

    def _tell(self):
        return self._stream.tell()

    def _dump_stream(self, oeb, stream):
        self._oeb = oeb
        self._stream = stream
        self._records = [None]
        self._generate_content()
        self._generate_record0()
        self._write_header()
        self._write_content()

    def _generate_content(self):
        self._map_image_names()
        self._generate_text()
        self._generate_images()

    def _map_image_names(self):
        index = 1
        self._images = images = {}
        for item in self._oeb.manifest.values():
            if item.media_type in OEB_RASTER_IMAGES:
                images[item.href] = index
                index += 1

    def _read_text_record(self, text):
        pos = text.tell()
        text.seek(0, 2)
        npos = min((pos + RECORD_SIZE, text.tell()))
        last = ''
        while not last.decode('utf-8', 'ignore'):
            size = len(last) + 1
            text.seek(npos - size)
            last = text.read(size)
        extra = 0
        try:
            last.decode('utf-8')
        except UnicodeDecodeError:
            prev = len(last)
            while True:
                text.seek(npos - prev)
                last = text.read(len(last) + 1)
                try:
                    last.decode('utf-8')
                except UnicodeDecodeError:
                    pass
                else:
                    break
            extra = len(last) - prev
        text.seek(pos)
        data = text.read(RECORD_SIZE)
        overlap = text.read(extra)
        text.seek(npos)
        return data, overlap

    def _generate_text(self):
        self._oeb.logger.info('Serializing markup content...')
        serializer = Serializer(self._oeb, self._images)
        breaks = serializer.breaks
        text = serializer.text
        self._text_length = len(text)
        text = StringIO(text)
        nrecords = 0
        offset = 0
        if self._compression != UNCOMPRESSED:
            self._oeb.logger.info('Compressing markup content...')
        data, overlap = self._read_text_record(text)
        while len(data) > 0:
            if self._compression == PALMDOC:
                data = compress_doc(data)
            record = StringIO()
            record.write(data)
            record.write(overlap)
            record.write(pack('>B', len(overlap)))
            nextra = 0
            pbreak = 0
            running = offset
            while breaks and (breaks[0] - offset) < RECORD_SIZE:
                pbreak = (breaks.pop(0) - running) >> 3
                encoded = decint(pbreak, DECINT_FORWARD)
                record.write(encoded)
                running += pbreak << 3
                nextra += len(encoded)
            lsize = 1
            while True:
                size = decint(nextra + lsize, DECINT_BACKWARD)
                if len(size) == lsize:
                    break
                lsize += 1
            record.write(size)
            self._records.append(record.getvalue())
            nrecords += 1
            offset += RECORD_SIZE
            data, overlap = self._read_text_record(text)
        self._text_nrecords = nrecords

    def _generate_images(self):
        self._oeb.logger.info('Serializing images...')
        images = [(index, href) for href, index in self._images.items()]
        images.sort()
        for _, href in images:
            item = self._oeb.manifest.hrefs[href]
            try:
                data = rescale_image(item.data, self._imagemax)
            except IOError:
                self._oeb.logger.warn('Bad image file %r' % item.href)
                continue
            self._records.append(data)

    def _generate_record0(self):
        metadata = self._oeb.metadata
        exth = self._build_exth()
        record0 = StringIO()
        record0.write(pack('>HHIHHHH', self._compression, 0,
            self._text_length, self._text_nrecords, RECORD_SIZE, 0, 0))
        uid = random.randint(0, 0xffffffff)
        title = str(metadata.title[0])
        record0.write('MOBI')
        record0.write(pack('>IIIII', 0xe8, 2, 65001, uid, 6))
        record0.write('\xff' * 40)
        record0.write(pack('>I', self._text_nrecords + 1))
        record0.write(pack('>II', 0xe8 + 16 + len(exth), len(title)))
        record0.write(iana2mobi(str(metadata.language[0])))
        record0.write('\0' * 8)
        record0.write(pack('>II', 6, self._text_nrecords + 1))
        record0.write('\0' * 16)
        record0.write(pack('>I', 0x50))
        record0.write('\0' * 32)
        record0.write(pack('>IIII', 0xffffffff, 0xffffffff, 0, 0))
        # The '5' is a bitmask of extra record data at the end:
        #   - 0x1: <extra multibyte bytes><size> (?)
        #   - 0x4: <uncrossable breaks><size>
        # Of course, the formats aren't quite the same.
        # TODO: What the hell are the rest of these fields?
        record0.write(pack('>IIIIIIIIIIIIIIIII',
            0, 0, 0, 0xffffffff, 0, 0xffffffff, 0, 0xffffffff, 0, 0xffffffff,
            0, 0xffffffff, 0, 0xffffffff, 0xffffffff, 5, 0xffffffff))
        record0.write(exth)
        record0.write(title)
        record0 = record0.getvalue()
        self._records[0] = record0 + ('\0' * (2452 - len(record0)))

    def _build_exth(self):
        oeb = self._oeb
        exth = StringIO()
        nrecs = 0
        for term in oeb.metadata:
            if term not in EXTH_CODES: continue
            code = EXTH_CODES[term]
            items = oeb.metadata[term]
            if term == 'creator':
                if self._prefer_author_sort:
                    creators = [unicode(c.file_as or c) for c in items]
                else:
                    creators = [unicode(c) for c in items]
                items = ['; '.join(creators)]
            for item in items:
                data = self.COLLAPSE_RE.sub(' ', unicode(item))
                if term == 'identifier':
                    if data.lower().startswith('urn:isbn:'):
                        data = data[9:]
                    elif item.scheme.lower() == 'isbn':
                        pass
                    else:
                        continue
                data = data.encode('utf-8')
                exth.write(pack('>II', code, len(data) + 8))
                exth.write(data)
                nrecs += 1
        if oeb.metadata.cover:
            id = str(oeb.metadata.cover[0])
            item = oeb.manifest.ids[id]
            href = item.href
            index = self._images[href] - 1
            exth.write(pack('>III', 0xc9, 0x0c, index))
            exth.write(pack('>III', 0xcb, 0x0c, 0))
            nrecs += 2
            index = self._add_thumbnail(item)
            if index is not None:
                exth.write(pack('>III', 0xca, 0x0c, index - 1))
                nrecs += 1
        exth = exth.getvalue()
        trail = len(exth) % 4
        pad = '\0' * (4 - trail) # Always pad w/ at least 1 byte
        exth = ['EXTH', pack('>II', len(exth) + 12, nrecs), exth, pad]
        return ''.join(exth)

    def _add_thumbnail(self, item):
        try:
            data = rescale_image(item.data, MAX_THUMB_SIZE, MAX_THUMB_DIMEN)
        except IOError:
            self._oeb.logger.warn('Bad image file %r' % item.href)
            return None
        manifest = self._oeb.manifest
        id, href = manifest.generate('thumbnail', 'thumbnail.jpeg')
        manifest.add(id, href, 'image/jpeg', data=data)
        index = len(self._images) + 1
        self._images[href] = index
        self._records.append(data)
        return index

    def _write_header(self):
        title = str(self._oeb.metadata.title[0])
        title = re.sub('[^-A-Za-z0-9]+', '_', title)[:32]
        title = title + ('\0' * (32 - len(title)))
        now = int(time.time())
        nrecords = len(self._records)
        self._write(title, pack('>HHIIIIII', 0, 0, now, now, 0, 0, 0, 0),
            'BOOK', 'MOBI', pack('>IIH', nrecords, 0, nrecords))
        offset = self._tell() + (8 * nrecords) + 2
        for id, record in izip(count(), self._records):
            self._write(pack('>I', offset), '\0', pack('>I', id)[1:])
            offset += len(record)
        self._write('\0\0')

    def _write_content(self):
        for record in self._records:
            self._write(record)


def config(defaults=None):
    desc = _('Options to control the conversion to MOBI')
    _profiles = list(sorted(Context.PROFILES.keys()))
    if defaults is None:
        c = Config('mobi', desc)
    else:
        c = StringConfig(defaults, desc)
<<<<<<< HEAD
        
=======

    mobi = c.add_group('mobipocket', _('Mobipocket-specific options.'))
    mobi('compress', ['--compress'], default=False,
         help=_('Compress file text using PalmDOC compression. '
               'Results in smaller files, but takes a long time to run.'))
    mobi('rescale_images', ['--rescale-images'], default=False,
        help=_('Modify images to meet Palm device size limitations.'))
    mobi('toc_title', ['--toc-title'], default=None,
         help=_('Title for any generated in-line table of contents.'))
    mobi('ignore_tables', ['--ignore-tables'], default=False,
         help=_('Render HTML tables as blocks of text instead of actual '
                'tables. This is neccessary if the HTML contains very large '
                'or complex tables.'))
    mobi('prefer_author_sort', ['--prefer-author-sort'], default=False,
         help=_('When present, use the author sorting information for '
                'generating the Mobipocket author metadata.'))
>>>>>>> a153f31b
    profiles = c.add_group('profiles', _('Device renderer profiles. '
        'Affects conversion of font sizes, image rescaling and rasterization '
        'of tables. Valid profiles are: %s.') % ', '.join(_profiles))
    profiles('source_profile', ['--source-profile'],
             default='Browser', choices=_profiles,
             help=_("Source renderer profile. Default is %default."))
    profiles('dest_profile', ['--dest-profile'],
             default='CybookG3', choices=_profiles,
             help=_("Destination renderer profile. Default is %default."))
    c.add_opt('encoding', ['--encoding'], default=None,
              help=_('Character encoding for HTML files. Default is to auto detect.'))
    return c


def option_parser():
    c = config()
    parser = c.option_parser(usage='%prog '+_('[options]')+' file.opf')
    parser.add_option(
        '-o', '--output', default=None,
        help=_('Output file. Default is derived from input filename.'))
    parser.add_option(
        '-v', '--verbose', default=0, action='count',
        help=_('Useful for debugging.'))
    return parser

def oeb2mobi(opts, inpath):
    logger = Logger(logging.getLogger('oeb2mobi'))
    logger.setup_cli_handler(opts.verbose)
    outpath = opts.output
    if outpath is None:
        outpath = os.path.basename(inpath)
        outpath = os.path.splitext(outpath)[0] + '.mobi'
    source = opts.source_profile
    if source not in Context.PROFILES:
        logger.error(_('Unknown source profile %r') % source)
        return 1
    dest = opts.dest_profile
    if dest not in Context.PROFILES:
        logger.error(_('Unknown destination profile %r') % dest)
        return 1
    compression = PALMDOC if opts.compress else UNCOMPRESSED
    imagemax = PALM_MAX_IMAGE_SIZE if opts.rescale_images else None
    context = Context(source, dest)
    oeb = OEBBook(inpath, logger=logger, encoding=opts.encoding)
    tocadder = HTMLTOCAdder(title=opts.toc_title)
    tocadder.transform(oeb, context)
    mangler = CaseMangler()
    mangler.transform(oeb, context)
    fbase = context.dest.fbase
    fkey = context.dest.fnums.values()
    flattener = CSSFlattener(
        fbase=fbase, fkey=fkey, unfloat=True, untable=True)
    flattener.transform(oeb, context)
    rasterizer = SVGRasterizer()
    rasterizer.transform(oeb, context)
    trimmer = ManifestTrimmer()
    trimmer.transform(oeb, context)
    mobimlizer = MobiMLizer(ignore_tables=opts.ignore_tables)
    mobimlizer.transform(oeb, context)
    writer = MobiWriter(compression=compression, imagemax=imagemax,
                        prefer_author_sort=opts.prefer_author_sort)
    writer.dump(oeb, outpath)
    run_plugins_on_postprocess(outpath, 'mobi')
    logger.info(_('Output written to ') + outpath)

def main(argv=sys.argv):
    parser = option_parser()
    opts, args = parser.parse_args(argv[1:])
    if len(args) != 1:
        parser.print_help()
        return 1
    inpath = args[0]
    retval = oeb2mobi(opts, inpath)
    return retval

if __name__ == '__main__':
    sys.exit(main())<|MERGE_RESOLUTION|>--- conflicted
+++ resolved
@@ -291,7 +291,6 @@
                 buffer.write('%010d' % ioff)
 
 
-<<<<<<< HEAD
 class MobiFlattener(object):
     def config(self, cfg):
         return cfg
@@ -306,7 +305,7 @@
             fbase=fbase, fkey=fkey, unfloat=True, untable=True)
         return flattener(oeb, context)
 
-                
+
 class MobiWriter(object):
     COLLAPSE_RE = re.compile(r'[ \t\r\n\v]+')
 
@@ -314,12 +313,7 @@
 
     TRANSFORMS = [HTMLTOCAdder, CaseMangler, MobiFlattener(), SVGRasterizer,
                   ManifestTrimmer, MobiMLizer]
-    
-=======
-class MobiWriter(object):
-    COLLAPSE_RE = re.compile(r'[ \t\r\n\v]+')
-
->>>>>>> a153f31b
+
     def __init__(self, compression=None, imagemax=None,
                  prefer_author_sort=False):
         self._compression = compression or UNCOMPRESSED
@@ -335,7 +329,7 @@
         mobi('compress', ['--compress'], default=False,
              help=_('Compress file text using PalmDOC compression. '
                     'Results in smaller files, but takes a long time to run.'))
-        mobi('rescale_images', ['--rescale-images'], default=False, 
+        mobi('rescale_images', ['--rescale-images'], default=False,
              help=_('Modify images to meet Palm device size limitations.'))
         mobi('prefer_author_sort', ['--prefer-author-sort'], default=False,
              help=_('When present, use the author sorting information for '
@@ -350,7 +344,7 @@
         prefer_author_sort = opts.prefer_author_sort
         return cls(compression=compression, imagemax=imagemax,
                    prefer_author_sort=prefer_author_sort)
-    
+
     def __call__(self, oeb, path):
         if hasattr(path, 'write'):
             return self._dump_stream(oeb, path)
@@ -588,26 +582,7 @@
         c = Config('mobi', desc)
     else:
         c = StringConfig(defaults, desc)
-<<<<<<< HEAD
-        
-=======
-
-    mobi = c.add_group('mobipocket', _('Mobipocket-specific options.'))
-    mobi('compress', ['--compress'], default=False,
-         help=_('Compress file text using PalmDOC compression. '
-               'Results in smaller files, but takes a long time to run.'))
-    mobi('rescale_images', ['--rescale-images'], default=False,
-        help=_('Modify images to meet Palm device size limitations.'))
-    mobi('toc_title', ['--toc-title'], default=None,
-         help=_('Title for any generated in-line table of contents.'))
-    mobi('ignore_tables', ['--ignore-tables'], default=False,
-         help=_('Render HTML tables as blocks of text instead of actual '
-                'tables. This is neccessary if the HTML contains very large '
-                'or complex tables.'))
-    mobi('prefer_author_sort', ['--prefer-author-sort'], default=False,
-         help=_('When present, use the author sorting information for '
-                'generating the Mobipocket author metadata.'))
->>>>>>> a153f31b
+
     profiles = c.add_group('profiles', _('Device renderer profiles. '
         'Affects conversion of font sizes, image rescaling and rasterization '
         'of tables. Valid profiles are: %s.') % ', '.join(_profiles))
