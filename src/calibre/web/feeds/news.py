from __future__ import with_statement
__license__   = 'GPL v3'
__copyright__ = '2008, Kovid Goyal <kovid at kovidgoyal.net>'
'''
Defines various abstract base classes that can be subclassed to create powerful news fetching recipes.
'''
__docformat__ = "restructuredtext en"


import os, time, traceback, re, urlparse, sys
from collections import defaultdict
from functools import partial
from contextlib import nested, closing
from datetime import datetime


from calibre import browser, __appname__, iswindows, \
                    strftime, __version__, preferred_encoding
from calibre.ebooks.BeautifulSoup import BeautifulSoup, NavigableString, CData, Tag
from calibre.ebooks.metadata.opf2 import OPFCreator
from calibre import entity_to_unicode
from calibre.web import Recipe
from calibre.ebooks import render_html
from calibre.ebooks.metadata.toc import TOC
from calibre.ebooks.metadata import MetaInformation
from calibre.web.feeds import feed_from_xml, templates, feeds_from_index, Feed
from calibre.web.fetch.simple import option_parser as web2disk_option_parser
from calibre.web.fetch.simple import RecursiveFetcher
from calibre.utils.threadpool import WorkRequest, ThreadPool, NoResultsPending
from calibre.ptempfile import PersistentTemporaryFile, \
                              PersistentTemporaryDirectory


class BasicNewsRecipe(Recipe):
    '''
    Abstract base class that contains logic needed in all feed fetchers.
    '''

    #: The title to use for the ebook
    title                  = _('Unknown News Source')

    #: A couple of lines that describe the content this recipe downloads.
    #: This will be used primarily in a GUI that presents a list of recipes.
    description = ''

    #: The author of this recipe
    __author__             = __appname__

    #: Minimum calibre version needed to use this recipe
    requires_version = (0, 6, 0)

    #: The language that the news is in. Must be an ISO-639 code either
    #: two or three characters long
    language               = 'und'

    #: Maximum number of articles to download from each feed. This is primarily
    #: useful for feeds that don't have article dates. For most feeds, you should
    #: use :attr:`BasicNewsRecipe.oldest_article`
    max_articles_per_feed  = 100

    #: Oldest article to download from this news source. In days.
    oldest_article         = 7.0

    #: Number of levels of links to follow on article webpages
    recursions             = 0

    #: Delay between consecutive downloads in seconds
    delay                  = 0

    #: Publication type
    #: Set to newspaper, magazine or blog
    publication_type = 'unknown'

    #: Number of simultaneous downloads. Set to 1 if the server is picky.
    #: Automatically reduced to 1 if :attr:`BasicNewsRecipe.delay` > 0
    simultaneous_downloads = 5

    #: If False the remote server is contacted by only one thread at a time
    multithreaded_fetch = False

    #: Timeout for fetching files from server in seconds
    timeout                = 120.0

    #: The format string for the date shown on the first page.
    #: By default: Day_Name, Day_Number Month_Name Year
    timefmt                = ' [%a, %d %b %Y]'

    #: List of feeds to download
    #: Can be either ``[url1, url2, ...]`` or ``[('title1', url1), ('title2', url2),...]``
    feeds = None

    #: Max number of characters in the short description
    summary_length         = 500

    #: Convenient flag to disable loading of stylesheets for websites
    #: that have overly complex stylesheets unsuitable for conversion
    #: to ebooks formats
    #: If True stylesheets are not downloaded and processed
    no_stylesheets         = False

    #: Convenient flag to strip all javascript tags from the downloaded HTML
    remove_javascript      = True

    #: If True the GUI will ask the user for a username and password
    #: to use while downloading
    #: @type: boolean
    needs_subscription     = False

    #: If True the navigation bar is center aligned, otherwise it is left aligned
    center_navbar = True

    #: Specify an override encoding for sites that have an incorrect
    #: charset specification. The most common being specifying ``latin1`` and
    #: using ``cp1252``. If None, try to detect the encoding.
    encoding               = None

    #: Normally we try to guess if a feed has full articles embedded in it
    #: based on the length of the embedded content. If `None`, then the
    #: default guessing is used. If `True` then the we always assume the feeds has
    #: embedded content and if `False` we always assume the feed does not have
    #: embedded content.
    use_embedded_content   = None

    #: Set to True and implement :method:`get_obfuscated_article` to handle
    #: websites that try to make it difficult to scrape content.
    articles_are_obfuscated = False

    #: Reverse the order of articles in each feed
    reverse_article_order = False

    #: Specify any extra :term:`CSS` that should be addded to downloaded :term:`HTML` files
    #: It will be inserted into `<style>` tags, just before the closing
    #: `</head>` tag thereby overriding all :term:`CSS` except that which is
    #: declared using the style attribute on individual :term:`HTML` tags.
    #: For example::
    #:
    #:     extra_css = '.heading { font: serif x-large }'
    #:
    extra_css              = None

    #: If True empty feeds are removed from the output.
    #: This option has no effect if parse_index is overriden in
    #: the sub class. It is meant only for recipes that return a list
    #: of feeds using :member:`feeds` or :method:`get_feeds`.
    remove_empty_feeds = False

    #: List of regular expressions that determines which links to follow
    #: If empty, it is ignored. For example::
    #:
    #:     match_regexps = [r'page=[0-9]+']
    #:
    #: will match all URLs that have `page=some number` in them.
    #:
    #: Only one of :attr:`BasicNewsRecipe.match_regexps` or
    #: :attr:`BasicNewsRecipe.filter_regexps` should be defined.
    match_regexps         = []

    #: List of regular expressions that determines which links to ignore
    #: If empty it is ignored. For example::
    #:
    #:     filter_regexps = [r'ads\.doubleclick\.net']
    #:
    #: will remove all URLs that have `ads.doubleclick.net` in them.
    #:
    #: Only one of :attr:`BasicNewsRecipe.match_regexps` or
    #: :attr:`BasicNewsRecipe.filter_regexps` should be defined.
    filter_regexps        = []

    #: Recipe specific options to control the conversion of the downloaded
    #: content into an e-book. These will override any user or plugin specified
    #: values, so only use if absolutely necessary. For example::
    #:
    #:   conversion_options = {
    #:     'base_font_size'   : 16,
    #:     'tags'             : 'mytag1,mytag2',
    #:     'title'            : 'My Title',
    #:     'linearize_tables' : True,
    #:   }
    #:
    conversion_options = {}

    #: List of tags to be removed. Specified tags are removed from downloaded HTML.
    #: A tag is specified as a dictionary of the form::
    #:
    #:    {
    #:     name      : 'tag name',   #e.g. 'div'
    #:     attrs     : a dictionary, #e.g. {class: 'advertisment'}
    #:    }
    #:
    #: All keys are optional. For a full explanantion of the search criteria, see
    #: `Beautiful Soup <http://www.crummy.com/software/BeautifulSoup/documentation.html#The basic find method: findAll(name, attrs, recursive, text, limit, **kwargs)>`_
    #: A common example::
    #:
    #:   remove_tags = [dict(name='div', attrs={'class':'advert'})]
    #:
    #: This will remove all `<div class="advert">` tags and all
    #: their children from the downloaded :term:`HTML`.
    remove_tags           = []

    #: Remove all tags that occur after the specified tag.
    #: For the format for specifying a tag see :attr:`BasicNewsRecipe.remove_tags`.
    #: For example::
    #:
    #:     remove_tags_after = [dict(id='content')]
    #:
    #: will remove all
    #: tags after the first element with `id="content"`.
    remove_tags_after     = None

    #: Remove all tags that occur before the specified tag.
    #: For the format for specifying a tag see :attr:`BasicNewsRecipe.remove_tags`.
    #: For example::
    #:
    #:     remove_tags_before = dict(id='content')
    #:
    #: will remove all
    #: tags before the first element with `id="content"`.
    remove_tags_before    = None

    #: List of attributes to remove from all tags
    #: For example::
    #:
    #:   remove_attributes = ['style', 'font']
    remove_attributes = []

    #: Keep only the specified tags and their children.
    #: For the format for specifying a tag see :attr:`BasicNewsRecipe.remove_tags`.
    #: If this list is not empty, then the `<body>` tag will be emptied and re-filled with
    #: the tags that match the entries in this list. For example::
    #:
    #:     keep_only_tags = [dict(id=['content', 'heading'])]
    #:
    #: will keep only tags that have an `id` attribute of `"content"` or `"heading"`.
    keep_only_tags        = []

    #: List of :term:`regexp` substitution rules to run on the downloaded :term:`HTML`.
    #: Each element of the
    #: list should be a two element tuple. The first element of the tuple should
    #: be a compiled regular expression and the second a callable that takes
    #: a single match object and returns a string to replace the match. For example::
    #:
    #:     preprocess_regexps = [
    #:        (re.compile(r'<!--Article ends here-->.*</body>', re.DOTALL|re.IGNORECASE),
    #:         lambda match: '</body>'),
    #:     ]
    #:
    #: will remove everythong from `<!--Article ends here-->` to `</body>`.
    preprocess_regexps    = []

    #: The CSS that is used to styles the templates, i.e., the navigation bars and
    #: the Tables of Contents. Rather than overriding this variable, you should
    #: use :member:`extra_css` in your recipe to customize look and feel.
    template_css = u'''
            .article_date {
                color: gray; font-family: monospace;
            }

            .article_description {
                font-family: sans; text-indent: 0pt;
            }

            a.article {
                font-weight: bold;
            }

            a.feed {
                font-weight: bold;
            }

            .navbar {
                font-family:monospace;
            }
    '''

    #: Set to a non empty string to disable this recipe
    #: The string will be used as the disabled message
    recipe_disabled = None


    # See the built-in profiles for examples of these settings.

    def short_title(self):
        return self.title

    def get_cover_url(self):
        '''
        Return a :term:`URL` to the cover image for this issue or `None`.
        By default it returns the value of the member `self.cover_url` which
        is normally `None`. If you want your recipe to download a cover for the e-book
        override this method in your subclass, or set the member variable `self.cover_url`
        before this method is called.
        '''
        return getattr(self, 'cover_url', None)

    def get_masthead_url(self):
        '''
        Return a :term:`URL` to the masthead image for this issue or `None`.
        By default it returns the value of the member `self.masthead_url` which
        is normally `None`. If you want your recipe to download a masthead for the e-book
        override this method in your subclass, or set the member variable `self.masthead_url`
        before this method is called.
        Masthead images are used in Kindle MOBI files.
        '''
        return getattr(self, 'masthead_url', None)

    def get_feeds(self):
        '''
        Return a list of :term:`RSS` feeds to fetch for this profile. Each element of the list
        must be a 2-element tuple of the form (title, url). If title is None or an
        empty string, the title from the feed is used. This method is useful if your recipe
        needs to do some processing to figure out the list of feeds to download. If
        so, override in your subclass.
        '''
        if not self.feeds:
            raise NotImplementedError
        if self.test:
            return self.feeds[:2]
        return self.feeds

    @classmethod
    def print_version(self, url):
        '''
        Take a `url` pointing to the webpage with article content and return the
        :term:`URL` pointing to the print version of the article. By default does
        nothing. For example::

            def print_version(self, url):
                return url + '?&pagewanted=print'

        '''
        raise NotImplementedError

    @classmethod
    def image_url_processor(cls, baseurl, url):
        '''
        Perform some processing on image urls (perhaps removing size restrictions for
        dynamically generated images, etc.) and return the precessed URL.
        '''
        return url

    @classmethod
    def get_browser(cls, *args, **kwargs):
        '''
        Return a browser instance used to fetch documents from the web. By default
        it returns a `mechanize <http://wwwsearch.sourceforge.net/mechanize/>`_
        browser instance that supports cookies, ignores robots.txt, handles
        refreshes and has a mozilla firefox user agent.

        If your recipe requires that you login first, override this method
        in your subclass. For example, the following code is used in the New York
        Times recipe to login for full access::

            def get_browser(self):
                br = BasicNewsRecipe.get_browser()
                if self.username is not None and self.password is not None:
                    br.open('http://www.nytimes.com/auth/login')
                    br.select_form(name='login')
                    br['USERID']   = self.username
                    br['PASSWORD'] = self.password
                    br.submit()
                return br

        '''
        return browser(*args, **kwargs)

    def get_article_url(self, article):
        '''
        Override in a subclass to customize extraction of the :term:`URL` that points
        to the content for each article. Return the
        article URL. It is called with `article`, an object representing a parsed article
        from a feed. See `feedparser <http://www.feedparser.org/docs/>`_.
        By default it looks for the original link (for feeds syndicated via a
        service like feedburner or pheedo) and if found,
        returns that or else returns
        `article.link <http://www.feedparser.org/docs/reference-entry-link.html>`_.
        '''
        for key in article.keys():
            if key.endswith('_origlink'):
                url = article[key]
                if url and url.startswith('http://'):
                    return url
        return article.get('link',  None)

    def preprocess_html(self, soup):
        '''
        This method is called with the source of each downloaded :term:`HTML` file, before
        it is parsed for links and images.
        It can be used to do arbitrarily powerful pre-processing on the :term:`HTML`.
        It should return `soup` after processing it.

        `soup`: A `BeautifulSoup <http://www.crummy.com/software/BeautifulSoup/documentation.html>`_
        instance containing the downloaded :term:`HTML`.
        '''
        return soup

    def postprocess_html(self, soup, first_fetch):
        '''
        This method is called with the source of each downloaded :term:`HTML` file, after
        it is parsed for links and images.
        It can be used to do arbitrarily powerful post-processing on the :term:`HTML`.
        It should return `soup` after processing it.

        :param soup: A `BeautifulSoup <http://www.crummy.com/software/BeautifulSoup/documentation.html>`_  instance containing the downloaded :term:`HTML`.
        :param first_fetch: True if this is the first page of an article.

        '''
        return soup

    def cleanup(self):
        '''
        Called after all articles have been download. Use it to do any cleanup like
        logging out of subscription sites, etc.
        '''
        pass

    def index_to_soup(self, url_or_raw, raw=False):
        '''
        Convenience method that takes an URL to the index page and returns
        a `BeautifulSoup <http://www.crummy.com/software/BeautifulSoup/documentation.html>`_
        of it.

        `url_or_raw`: Either a URL or the downloaded index page as a string
        '''
        if re.match(r'\w+://', url_or_raw):
            open_func = getattr(self.browser, 'open_novisit', self.browser.open)
            with closing(open_func(url_or_raw)) as f:
                _raw = f.read()
            if not _raw:
                raise RuntimeError('Could not fetch index from %s'%url_or_raw)
        else:
            _raw = url_or_raw
        if raw:
            return _raw
        if not isinstance(_raw, unicode) and self.encoding:
            _raw = _raw.decode(self.encoding, 'replace')
        massage = list(BeautifulSoup.MARKUP_MASSAGE)
        enc = 'cp1252' if callable(self.encoding) or self.encoding is None else self.encoding
        massage.append((re.compile(r'&(\S+?);'), lambda match:
            entity_to_unicode(match, encoding=enc)))
        return BeautifulSoup(_raw, markupMassage=massage)


    def sort_index_by(self, index, weights):
        '''
        Convenience method to sort the titles in `index` according to `weights`.
        `index` is sorted in place. Returns `index`.

        `index`: A list of titles.

        `weights`: A dictionary that maps weights to titles. If any titles
        in index are not in weights, they are assumed to have a weight of 0.
        '''
        weights = defaultdict(lambda : 0, weights)
        index.sort(cmp=lambda x, y: cmp(weights[x], weights[y]))
        return index

    def parse_index(self):
        '''
        This method should be implemented in recipes that parse a website
        instead of feeds to generate a list of articles. Typical uses are for
        news sources that have a "Print Edition" webpage that lists all the
        articles in the current print edition. If this function is implemented,
        it will be used in preference to :meth:`BasicNewsRecipe.parse_feeds`.

        It must return a list. Each element of the list must be a 2-element tuple
        of the form ``('feed title', list of articles)``.

        Each list of articles must contain dictionaries of the form::

            {
            'title'       : article title,
            'url'         : URL of print version,
            'date'        : The publication date of the article as a string,
            'description' : A summary of the article
            'content'     : The full article (can be an empty string). This is used by FullContentProfile
            }

        For an example, see the recipe for downloading `The Atlantic`.
        '''
        raise NotImplementedError

    def get_obfuscated_article(self, url):
        '''
        If you set :member:`articles_are_obfuscated` this method is called with
        every article URL. It should return the path to a file on the filesystem
        that contains the article HTML. That file is processed by the recursive
        HTML fetching engine, so it can contain links to pages/images on the web.

        This method is typically useful for sites that try to make it difficult to
        access article content automatically. See for example the
        :module:`calibre.web.recipes.iht` recipe.
        '''
        raise NotImplementedError

    def postprocess_book(self, oeb, opts, log):
        '''
        Run any needed post processing on the parsed downloaded e-book.

        :param oeb: An OEBBook object
        :param opts: Conversion options
        '''
        pass

    def __init__(self, options, log, progress_reporter):
        '''
        Initialize the recipe.
        :param options: Parsed commandline options
        :param parser:  Command line option parser. Used to intelligently merge options.
        :param progress_reporter: A Callable that takes two arguments: progress (a number between 0 and 1) and a string message. The message should be optional.
        '''
        self.log = log
        if not isinstance(self.title, unicode):
            self.title = unicode(self.title, 'utf-8', 'replace')

        self.debug = options.verbose > 1
        self.output_dir = os.getcwd()
        self.verbose = options.verbose
        self.test = options.test
        self.username = options.username
        self.password = options.password
        self.lrf = options.lrf
        self.include_navbars = not options.no_inline_navbars

        self.output_dir = os.path.abspath(self.output_dir)
        if options.test:
            self.max_articles_per_feed = 2
            self.simultaneous_downloads = min(4, self.simultaneous_downloads)

        if self.debug:
            self.verbose = True
        self.report_progress = progress_reporter

        if isinstance(self.feeds, basestring):
            self.feeds = eval(self.feeds)
            if isinstance(self.feeds, basestring):
                self.feeds = [self.feeds]

        if self.needs_subscription and (\
                self.username is None or self.password is None or \
                (not self.username and not self.password)):
            raise ValueError(_('The "%s" recipe needs a username and password.')%self.title)

        self.browser = self.get_browser()
        self.image_map, self.image_counter = {}, 1
        self.css_map = {}

        web2disk_cmdline = [ 'web2disk',
            '--timeout', str(self.timeout),
            '--max-recursions', str(self.recursions),
            '--delay', str(self.delay),
            ]
        if self.encoding is not None:
            web2disk_cmdline.extend(['--encoding', self.encoding])

        if self.verbose:
            web2disk_cmdline.append('--verbose')

        if self.no_stylesheets:
            web2disk_cmdline.append('--dont-download-stylesheets')

        for reg in self.match_regexps:
            web2disk_cmdline.extend(['--match-regexp', reg])

        for reg in self.filter_regexps:
            web2disk_cmdline.extend(['--filter-regexp', reg])

        self.web2disk_options = web2disk_option_parser().parse_args(web2disk_cmdline)[0]
        for extra in ('keep_only_tags', 'remove_tags', 'preprocess_regexps',
                      'preprocess_html', 'remove_tags_after', 'remove_tags_before'):
            setattr(self.web2disk_options, extra, getattr(self, extra))
        self.web2disk_options.postprocess_html = self._postprocess_html

        if self.delay > 0:
            self.simultaneous_downloads = 1

        self.navbar = templates.NavBarTemplate()
        self.failed_downloads = []
        self.partial_failures = []


    def _postprocess_html(self, soup, first_fetch, job_info):
        if self.no_stylesheets:
            for link in list(soup.findAll('link', type=re.compile('css')))+list(soup.findAll('style')):
                link.extract()
        head = soup.find('head')
        if not head:
            head = soup.find('body')
        if not head:
            head = soup.find(True)
        style = BeautifulSoup(u'<style type="text/css" title="override_css">%s</style>'%(self.template_css +'\n\n'+(self.extra_css if self.extra_css else ''))).find('style')
        head.insert(len(head.contents), style)
        if first_fetch and job_info:
            url, f, a, feed_len = job_info
            body = soup.find('body')
            if body is not None and self.include_navbars:
                templ = self.navbar.generate(False, f, a, feed_len,
                                             not self.has_single_feed,
                                             url, __appname__,
                                             center=self.center_navbar,
                                             extra_css=self.extra_css)
                elem = BeautifulSoup(templ.render(doctype='xhtml').decode('utf-8')).find('div')
                body.insert(0, elem)
        if self.remove_javascript:
            for script in list(soup.findAll('script')):
                script.extract()
            for o in soup.findAll(onload=True):
                del o['onload']

        for script in list(soup.findAll('noscript')):
                script.extract()
        for attr in self.remove_attributes:
            for x in soup.findAll(attrs={attr:True}):
                del x[attr]
        return self.postprocess_html(soup, first_fetch)


    def download(self):
        '''
        Download and pre-process all articles from the feeds in this recipe.
        This method should be called only one on a particular Recipe instance.
        Calling it more than once will lead to undefined behavior.
        @return: Path to index.html
        @rtype: string
        '''
        try:
            res = self.build_index()
            self.report_progress(1, _('Download finished'))
            if self.failed_downloads:
                self.log.warning(_('Failed to download the following articles:'))
                for feed, article, debug in self.failed_downloads:
                    self.log.warning(article.title, 'from', feed.title)
                    self.log.debug(article.url)
                    self.log.debug(debug)
            if self.partial_failures:
                self.log.warning(_('Failed to download parts of the following articles:'))
                for feed, atitle, aurl, debug in self.partial_failures:
                    self.log.warning(atitle + _(' from ') + feed)
                    self.log.debug(aurl)
                    self.log.warning(_('\tFailed links:'))
                    for l, tb in debug:
                        self.log.warning(l)
                        self.log.debug(tb)
            return res
        finally:
            self.cleanup()

    def feeds2index(self, feeds):
        templ = templates.IndexTemplate()
        css = self.template_css + '\n\n' +(self.extra_css if self.extra_css else '')
        return templ.generate(self.title, self.timefmt, feeds,
                              extra_css=css).render(doctype='xhtml')

    @classmethod
    def description_limiter(cls, src):
        if not src:
            return ''
        pos = cls.summary_length
        fuzz = 50
        si = src.find(';', pos)
        if si > 0 and si-pos > fuzz:
            si = -1
        gi = src.find('>', pos)
        if gi > 0 and gi-pos > fuzz:
            gi = -1
        npos = max(si, gi)
        if npos < 0:
            npos = pos
        ans = src[:npos+1]
        if len(ans) < len(src):
            return ans+u'\u2026' if isinstance(ans, unicode) else ans + '...'
        return ans



    def feed2index(self, feed):
        if feed.image_url is not None: # Download feed image
            imgdir = os.path.join(self.output_dir, 'images')
            if not os.path.isdir(imgdir):
                os.makedirs(imgdir)

            if self.image_map.has_key(feed.image_url):
                feed.image_url = self.image_map[feed.image_url]
            else:
                bn = urlparse.urlsplit(feed.image_url).path
                if bn:
                    bn = bn.rpartition('/')[-1]
                    if bn:
                        img = os.path.join(imgdir, 'feed_image_%d%s'%(self.image_counter, os.path.splitext(bn)))
                        try:
                            with nested(open(img, 'wb'), closing(self.browser.open(feed.image_url))) as (fi, r):
                                fi.write(r.read())
                            self.image_counter += 1
                            feed.image_url = img
                            self.image_map[feed.image_url] = img
                        except:
                            pass
            if isinstance(feed.image_url, str):
                feed.image_url = feed.image_url.decode(sys.getfilesystemencoding(), 'strict')


        templ = templates.FeedTemplate()
        css = self.template_css + '\n\n' +(self.extra_css if self.extra_css else '')
        return templ.generate(feed, self.description_limiter,
                              extra_css=css).render(doctype='xhtml')


    def _fetch_article(self, url, dir, f, a, num_of_feeds):
        self.web2disk_options.browser = self.get_browser() if self.multithreaded_fetch else self.browser
        fetcher = RecursiveFetcher(self.web2disk_options, self.log,
                self.image_map, self.css_map,
                (url, f, a, num_of_feeds))
        fetcher.base_dir = dir
        fetcher.current_dir = dir
        fetcher.show_progress = False
        fetcher.image_url_processor = self.image_url_processor
        if self.multithreaded_fetch:
            fetcher.browser_lock = fetcher.DUMMY_LOCK
        res, path, failures = fetcher.start_fetch(url), fetcher.downloaded_paths, fetcher.failed_links
        if not res or not os.path.exists(res):
            raise Exception(_('Could not fetch article. Run with -vv to see the reason'))
        return res, path, failures

    def fetch_article(self, url, dir, f, a, num_of_feeds):
        return self._fetch_article(url, dir, f, a, num_of_feeds)

    def fetch_obfuscated_article(self, url, dir, f, a, num_of_feeds):
        path = os.path.abspath(self.get_obfuscated_article(url))
        url = ('file:'+path) if iswindows else ('file://'+path)
        return self._fetch_article(url, dir, f, a, num_of_feeds)

    def fetch_embedded_article(self, article, dir, f, a, num_of_feeds):
        templ = templates.EmbeddedContent()
        raw = templ.generate(article).render('html')
        with PersistentTemporaryFile('_feeds2disk.html') as pt:
            pt.write(raw)
            url = ('file:'+pt.name) if iswindows else ('file://'+pt.name)
        return self._fetch_article(url, dir,  f, a, num_of_feeds)


    def build_index(self):
        self.report_progress(0, _('Fetching feeds...'))
        try:
            feeds = feeds_from_index(self.parse_index(), oldest_article=self.oldest_article,
                                     max_articles_per_feed=self.max_articles_per_feed,
                                     log=self.log)
            self.report_progress(0, _('Got feeds from index page'))
        except NotImplementedError:
            feeds = self.parse_feeds()

        #feeds = FeedCollection(feeds)

        self.report_progress(0, _('Trying to download cover...'))
        self.download_cover()
        self.report_progress(0, _('Trying to download masthead...'))
        self.download_masthead()

        if self.test:
            feeds = feeds[:2]
        self.has_single_feed = len(feeds) == 1

        if self.use_embedded_content is None:
            self.use_embedded_content = feeds[0].has_embedded_content()

        index = os.path.join(self.output_dir, 'index.html')

        html = self.feeds2index(feeds)
        with open(index, 'wb') as fi:
            fi.write(html)

        self.jobs = []

        if self.reverse_article_order:
            feeds = [list(reversed(feed)) for feed in feeds]

        for f, feed in enumerate(feeds):
            feed_dir = os.path.join(self.output_dir, 'feed_%d'%f)
            if not os.path.isdir(feed_dir):
                os.makedirs(feed_dir)

            for a, article in enumerate(feed):
                if a >= self.max_articles_per_feed:
                    break
                art_dir = os.path.join(feed_dir, 'article_%d'%a)
                if not os.path.isdir(art_dir):
                    os.makedirs(art_dir)
                try:
                    url = self.print_version(article.url)
                except NotImplementedError:
                    url = article.url
                except:
                    self.log.exception('Failed to find print version for: '+article.url)
                    url = None
                if not url:
                    continue
                func, arg = (self.fetch_embedded_article, article) if self.use_embedded_content else \
                            ((self.fetch_obfuscated_article if self.articles_are_obfuscated \
                              else self.fetch_article), url)
                req = WorkRequest(func, (arg, art_dir, f, a, len(feed)),
                                      {}, (f, a), self.article_downloaded,
                                      self.error_in_article_download)
                req.feed = feed
                req.article = article
                req.feed_dir = feed_dir
                self.jobs.append(req)


        self.jobs_done = 0
        tp = ThreadPool(self.simultaneous_downloads)
        for req in self.jobs:
            tp.putRequest(req, block=True, timeout=0)


        self.report_progress(0, _('Starting download [%d thread(s)]...')%self.simultaneous_downloads)
        while True:
            try:
                tp.poll()
                time.sleep(0.1)
            except NoResultsPending:
                break

        #feeds.restore_duplicates()

        for f, feed in enumerate(feeds):
            html = self.feed2index(feed)
            feed_dir = os.path.join(self.output_dir, 'feed_%d'%f)
            with open(os.path.join(feed_dir, 'index.html'), 'wb') as fi:
                fi.write(html)
        self.create_opf(feeds)
        self.report_progress(1, _('Feeds downloaded to %s')%index)

        return index

    def _download_cover(self):
        self.cover_path = None
        try:
            cu = self.get_cover_url()
        except Exception, err:
            cu = None
            self.log.error(_('Could not download cover: %s')%str(err))
            self.log.debug(traceback.format_exc())
        if cu is not None:
            ext = cu.rpartition('.')[-1]
            if '?' in ext:
                ext = ''
            ext = ext.lower() if ext else 'jpg'
            cpath = os.path.join(self.output_dir, 'cover.'+ext)
            if os.access(cu, os.R_OK):
                with open(cpath, 'wb') as cfile:
                    cfile.write(open(cu, 'rb').read())
            else:
                self.report_progress(1, _('Downloading cover from %s')%cu)
                with nested(open(cpath, 'wb'), closing(self.browser.open(cu))) as (cfile, r):
                    cfile.write(r.read())
            if ext.lower() == 'pdf':
                from calibre.ebooks.metadata.pdf import get_metadata
                stream = open(cpath, 'rb')
                mi = get_metadata(stream)
                cpath = None
                if mi.cover_data and mi.cover_data[1]:
                    cpath = os.path.join(self.output_dir,
                            'cover.'+mi.cover_data[0])
                    with open(cpath, 'wb') as f:
                        f.write(mi.cover_data[1])
            self.cover_path = cpath

    def download_cover(self):
        try:
            self._download_cover()
        except:
            self.log.exception('Failed to download cover')
            self.cover_path = None

<<<<<<< HEAD
    def convert_image(self, name):
        image_ext = name.rpartition('.')[2].lower()
        if image_ext in ['jpg','jpeg']:
            return name
        if image_ext not in ['gif']:
            raise RuntimeError("web.feeds.news:BasicNewsRecipe.convert_image(): '%s' is not a supported mastheadImage format" % image_ext)
        import calibre.utils.PythonMagickWand as p
        img = p.NewMagickWand()
        if img < 0:
            raise RuntimeError('Cannot create wand.')
        if not p.MagickReadImage(img, name):
            self.log.warn('Failed to read image:', name)
        name = name.replace('.%s' % image_ext, '.jpg')
        p.MagickWriteImage(img, name)
        p.DestroyMagickWand(img)
        return name

    def _download_masthead(self):
        self.masthead_path = None
        try:
            mu = self.get_masthead_url()
        except Exception, err:
            mu = None
            self.log.error(_('Could not download masthead: %s')%str(err))
            self.log.debug(traceback.format_exc())
        if mu is not None:
            ext = mu.rpartition('.')[-1]
            if '?' in ext:
                ext = ''
            ext = ext.lower() if ext else 'jpg'
            mpath = os.path.join(self.output_dir, 'mastheadImage.'+ext)
            if os.access(mu, os.R_OK):
                with open(mpath, 'wb') as mfile:
                    mfile.write(open(mu, 'rb').read())
            else:
                self.report_progress(1, _('Downloading masthead from %s')%mu)
                with nested(open(mpath, 'wb'), closing(self.browser.open(mu))) as (mfile, r):
                    mfile.write(r.read())
            self.masthead_path = self.convert_image(mpath)


    def download_masthead(self):
        try:
            self._download_masthead()
        except:
            self.log.exception('Failed to download masthead')
            self.masthead_path = None

=======
>>>>>>> 98b7f9a8
    def default_cover(self, cover_file):
        '''
        Create a generic cover for recipes that dont have a cover
        '''
        from calibre.gui2 import is_ok_to_use_qt
        if not is_ok_to_use_qt():
            return False
        img_data = open(I('library.png'), 'rb').read()
        tdir = PersistentTemporaryDirectory('_default_cover')
        img = os.path.join(tdir, 'logo.png')
        with open(img, 'wb') as g:
            g.write(img_data)
        img = os.path.basename(img)
        html= u'''\
        <html>
            <head>
                <meta http-equiv="Content-Type" content="text/html; charset=UTF-8" />
                <style type="text/css">
                    body {
                        background: white no-repeat fixed center center;
                        text-align: center;
                        vertical-align: center;
                        overflow: hidden;
                        font-size: 18px;
                    }
                    h1 { font-family: serif; }
                    h2, h4 { font-family: monospace; }
                </style>
            </head>
            <body>
                <h1>%(title)s</h1>
                <br/><br/>
                <div style="position:relative">
                    <div style="position: absolute; left: 0; top: 0; width:100%%; height:100%%; vertical-align:center">
                        <img src="%(img)s" alt="calibre" style="opacity:0.3"/>
                    </div>
                    <div style="position: absolute; left: 0; top: 0; width:100%%; height:100%%; vertical-align:center">
                        <h2>%(date)s</h2>
                        <br/><br/><br/><br/><br/>
                        <h3>%(author)s</h3>
                        <br/><br/></br/><br/><br/><br/><br/><br/><br/>
                        <h4>Produced by %(app)s</h4>
                    </div>
                </div>
            </body>
        </html>
        '''%dict(title=self.title if isinstance(self.title, unicode) else self.title.decode(preferred_encoding, 'replace'),
                 author=self.__author__ if isinstance(self.__author__, unicode) else self.__author__.decode(preferred_encoding, 'replace'),
                 date=strftime(self.timefmt),
                 app=__appname__ +' '+__version__,
                 img=img)
        hf = os.path.join(tdir, 'cover.htm')
        with open(hf, 'wb') as f:
            f.write(html.encode('utf-8'))
        renderer = render_html(hf)
        if renderer.tb is not None:
            self.log.warning('Failed to render default cover')
            self.log.debug(renderer.tb)
        else:
            cover_file.write(renderer.data)
            cover_file.flush()
        return True

    def get_masthead_title(self):
        'Override in subclass to use something other than the recipe title'
        return self.title

    def default_masthead_image(self, out_path):
        try:
            from PIL import Image, ImageDraw, ImageFont
            Image, ImageDraw, ImageFont
        except ImportError:
            import Image, ImageDraw, ImageFont


        img = Image.new('RGB', (600, 100), 'white')
        draw = ImageDraw.Draw(img)
        font = ImageFont.truetype(P('fonts/liberation/LiberationSerif-Bold.ttf'), 48)
        text = self.get_masthead_title().encode('utf-8')
        width, height = draw.textsize(text, font=font)
        left = max(int((600 - width)/2.), 0)
        top = max(int((100 - height)/2.), 0)
        draw.text((left, top), text, fill=(0,0,0), font=font)
        img.save(open(out_path, 'wb'), 'JPEG')

    def prepare_masthead_image(self, path_to_image, out_path):
        import calibre.utils.PythonMagickWand as pw
        from ctypes import byref
        from calibre import fit_image

        with pw.ImageMagick():
            img = pw.NewMagickWand()
            img2 = pw.NewMagickWand()
            frame = pw.NewMagickWand()
            p = pw.NewPixelWand()
            if img < 0 or img2 < 0 or p < 0 or frame < 0:
                raise RuntimeError('Out of memory')
            if not pw.MagickReadImage(img, path_to_image):
                severity = pw.ExceptionType(0)
                msg = pw.MagickGetException(img, byref(severity))
                raise IOError('Failed to read image from: %s: %s'
                        %(path_to_image, msg))
            pw.PixelSetColor(p, 'white')
            width, height = pw.MagickGetImageWidth(img),pw.MagickGetImageHeight(img)[1:]
            scaled, nwidth, nheight = fit_image(width, height, 600, 100)
            if not pw.MagickNewImage(img2, width, height, p):
                raise RuntimeError('Out of memory')
            if not pw.MagickNewImage(frame, 600, 100, p):
                raise RuntimeError('Out of memory')
            if not pw.MagickCompositeImage(img2, img, pw.OverCompositeOp, 0, 0):
                raise RuntimeError('Out of memory')
            if scaled:
                if not pw.MagickResizeImage(img2, nwidth, nheight, pw.LanczosFilter,
                        0.5):
                    raise RuntimeError('Out of memory')
            left = int((600 - nwidth)/2.0)
            top = int((100 - nheight)/2.0)
            if not pw.MagickCompositeImage(frame, img2, pw.OverCompositeOp,
                    left, top):
                raise RuntimeError('Out of memory')
            if not pw.MagickWriteImage(frame, out_path):
                raise RuntimeError('Failed to save image to %s'%out_path)

            pw.DestroyPixelWand(p)
            for x in (img, img2, frame):
                pw.DestroyMagickWand(x)


    def create_opf(self, feeds, dir=None):
        if dir is None:
            dir = self.output_dir
        mi = MetaInformation(self.short_title() + strftime(self.timefmt), [__appname__])
        mi.publisher = __appname__
        mi.author_sort = __appname__
        mi.publication_type = 'periodical:'+self.publication_type
        mi.timestamp = datetime.now()
        mi.comments = self.description
        if not isinstance(mi.comments, unicode):
            mi.comments = mi.comments.decode('utf-8', 'replace')
        mi.pubdate = datetime.now()
        opf_path = os.path.join(dir, 'index.opf')
        ncx_path = os.path.join(dir, 'index.ncx')

        # Add mastheadImage entry to <guide> section
        from calibre.ebooks.metadata.opf2 import Guide
        mi.guide = Guide()
        ref = Guide.Reference('mastheadImage.jpg', os.getcwdu())
        ref.type = 'masthead'
        ref.title = 'Masthead Image'
        mi.guide.append(ref)
        opf = OPFCreator(dir, mi)

        manifest = [os.path.join(dir, 'feed_%d'%i) for i in range(len(feeds))]
        manifest.append(os.path.join(dir, 'index.html'))
        manifest.append(os.path.join(dir, 'index.ncx'))

        # Get cover
        cpath = getattr(self, 'cover_path', None)
        if cpath is None:
            pf = open(os.path.join(dir, 'cover.jpg'), 'wb')
            if self.default_cover(pf):
                cpath =  pf.name
        if cpath is not None and os.access(cpath, os.R_OK):
            opf.cover = cpath
            manifest.append(cpath)

        # Get masthead
        mpath = getattr(self, 'masthead_path', None)
        print "\ncreate_opf(): masthead: %s\n" % mpath
        if mpath is not None and os.access(mpath, os.R_OK):
            manifest.append(mpath)
            opf.manifest = mpath

        opf.create_manifest_from_files_in(manifest)
        for mani in opf.manifest:
            if mani.path.endswith('.ncx'):
                mani.id = 'ncx'
            if mani.path.endswith('mastheadImage.jpg'):
                mani.id = 'masthead-image'


        entries = ['index.html']
        toc = TOC(base_path=dir)
        self.play_order_counter = 0
        self.play_order_map = {}

        def feed_index(num, parent):
            f = feeds[num]
            for j, a in enumerate(f):
                if getattr(a, 'downloaded', False):
                    adir = 'feed_%d/article_%d/'%(num, j)
                    auth = a.author
                    if not auth:
                        auth = None
                    desc = a.text_summary
                    if not desc:
                        desc = None
                    else:
                        desc = self.description_limiter(desc)
                    entries.append('%sindex.html'%adir)
                    po = self.play_order_map.get(entries[-1], None)
                    if po is None:
                        self.play_order_counter += 1
                        po = self.play_order_counter
                    parent.add_item('%sindex.html'%adir, None, a.title if a.title else _('Untitled Article'),
                                    play_order=po, author=auth, description=desc)
                    last = os.path.join(self.output_dir, ('%sindex.html'%adir).replace('/', os.sep))
                    for sp in a.sub_pages:
                        prefix = os.path.commonprefix([opf_path, sp])
                        relp = sp[len(prefix):]
                        entries.append(relp.replace(os.sep, '/'))
                        last = sp

                    if os.path.exists(last):
                        with open(last, 'rb') as fi:
                            src = fi.read().decode('utf-8')
                        soup = BeautifulSoup(src)
                        body = soup.find('body')
                        if body is not None:
                            prefix = '/'.join('..'for i in range(2*len(re.findall(r'link\d+', last))))
                            if self.include_navbars:
                                templ = self.navbar.generate(True, num, j, len(f),
                                                not self.has_single_feed,
                                                a.orig_url, __appname__, prefix=prefix,
                                                center=self.center_navbar)
                                elem = BeautifulSoup(templ.render(doctype='xhtml').decode('utf-8')).find('div')
                                body.insert(len(body.contents), elem)
                            with open(last, 'wb') as fi:
                                fi.write(unicode(soup).encode('utf-8'))

        if len(feeds) > 1:
            for i, f in enumerate(feeds):
                entries.append('feed_%d/index.html'%i)
                po = self.play_order_map.get(entries[-1], None)
                if po is None:
                    self.play_order_counter += 1
                    po = self.play_order_counter
                auth = getattr(f, 'author', None)
                if not auth:
                    auth = None
                desc = getattr(f, 'description', None)
                if not desc:
                    desc = None
                feed_index(i, toc.add_item('feed_%d/index.html'%i, None,
                    f.title, play_order=po, description=desc, author=auth))

        else:
            entries.append('feed_%d/index.html'%0)
            feed_index(0, toc)

        for i, p in enumerate(entries):
            entries[i] = os.path.join(dir, p.replace('/', os.sep))
        opf.create_spine(entries)
        opf.set_toc(toc)

        with nested(open(opf_path, 'wb'), open(ncx_path, 'wb')) as (opf_file, ncx_file):
            opf.render(opf_file, ncx_file)


    def article_downloaded(self, request, result):
        index = os.path.join(os.path.dirname(result[0]), 'index.html')
        if index != result[0]:
            if os.path.exists(index):
                os.remove(index)
            os.rename(result[0], index)
        a = request.requestID[1]

        article = request.article
        self.log.debug('Downloaded article:', article.title, 'from', article.url)
        article.orig_url = article.url
        article.url = 'article_%d/index.html'%a
        article.downloaded = True
        article.sub_pages  = result[1][1:]
        self.jobs_done += 1
        self.report_progress(float(self.jobs_done)/len(self.jobs),
            _(u'Article downloaded: %s')%repr(article.title))
        if result[2]:
            self.partial_failures.append((request.feed.title, article.title, article.url, result[2]))

    def error_in_article_download(self, request, traceback):
        self.jobs_done += 1
        self.log.error('Failed to download article:', request.article.title,
        'from', request.article.url)
        self.log.debug(traceback)
        self.log.debug('\n')
        self.report_progress(float(self.jobs_done)/len(self.jobs),
                _('Article download failed: %s')%repr(request.article.title))
        self.failed_downloads.append((request.feed, request.article, traceback))

    def parse_feeds(self):
        '''
        Create a list of articles from the list of feeds returned by :meth:`BasicNewsRecipe.get_feeds`.
        Return a list of :class:`Feed` objects.
        '''
        feeds = self.get_feeds()
        parsed_feeds = []
        for obj in feeds:
            if isinstance(obj, basestring):
                title, url = None, obj
            else:
                title, url = obj
            if url.startswith('feed://'):
                url = 'http'+url[4:]
            self.report_progress(0, _('Fetching feed')+' %s...'%(title if title else url))
            try:
                with closing(self.browser.open(url)) as f:
                    parsed_feeds.append(feed_from_xml(f.read(),
                                          title=title,
                                          log=self.log,
                                          oldest_article=self.oldest_article,
                                          max_articles_per_feed=self.max_articles_per_feed,
                                          get_article_url=self.get_article_url))
            except Exception, err:
                feed = Feed()
                msg = 'Failed feed: %s'%(title if title else url)
                feed.populate_from_preparsed_feed(msg, [])
                feed.description = unicode(err)
                parsed_feeds.append(feed)
                self.log.exception(msg)


        remove = [f for f in parsed_feeds if len(f) == 0 and
                self.remove_empty_feeds]
        for f in remove:
            parsed_feeds.remove(f)

        return parsed_feeds

    @classmethod
    def tag_to_string(self, tag, use_alt=True, normalize_whitespace=True):
        '''
        Convenience method to take a
        `BeautifulSoup <http://www.crummy.com/software/BeautifulSoup/documentation.html>`_
        `Tag` and extract the text from it recursively, including any CDATA sections
        and alt tag attributes. Return a possibly empty unicode string.

        `use_alt`: If `True` try to use the alt attribute for tags that don't
        have any textual content

        `tag`: `BeautifulSoup <http://www.crummy.com/software/BeautifulSoup/documentation.html>`_
        `Tag`
        '''
        if not tag:
            return ''
        if isinstance(tag, basestring):
            return tag
        strings = []
        for item in tag.contents:
            if isinstance(item, (NavigableString, CData)):
                strings.append(item.string)
            elif isinstance(item, Tag):
                res = self.tag_to_string(item)
                if res:
                    strings.append(res)
                elif use_alt and item.has_key('alt'):
                    strings.append(item['alt'])
        ans = u''.join(strings)
        if normalize_whitespace:
            ans = re.sub(r'\s+', ' ', ans)
        return ans

    @classmethod
    def soup(cls, raw):
        entity_replace = [(re.compile(ur'&(\S+?);'), partial(entity_to_unicode,
                                                           exceptions=[]))]
        nmassage = list(BeautifulSoup.MARKUP_MASSAGE)
        nmassage.extend(entity_replace)
        return BeautifulSoup(raw, markupMassage=nmassage)

    @classmethod
    def adeify_images(cls, soup):
         '''
         If your recipe when converted to EPUB has problems with images when
         viewed in Adobe Digital Editions, call this method from within
         :method:`postprocess_html`.
         '''
         for item in soup.findAll('img'):
             for attrib in ['height','width','border','align','style']:
                 if item.has_key(attrib):
                    del item[attrib]
             oldParent = item.parent
             myIndex = oldParent.contents.index(item)
             item.extract()
             divtag = Tag(soup,'div')
             brtag  = Tag(soup,'br')
             oldParent.insert(myIndex,divtag)
             divtag.append(item)
             divtag.append(brtag)
         return soup


class CustomIndexRecipe(BasicNewsRecipe):

    def custom_index(self):
        '''
        Return the filesystem path to a custom HTML document that will serve as the index for
        this recipe. The index document will typically contain many `<a href="...">`
        tags that point to resources on the internet that should be downloaded.
        '''
        raise NotImplementedError

    def create_opf(self):
        mi = MetaInformation(self.title + strftime(self.timefmt), [__appname__])
        mi.publisher = __appname__
        mi.author_sort = __appname__
        mi = OPFCreator(self.output_dir, mi)
        mi.create_manifest_from_files_in([self.output_dir])
        mi.create_spine([os.path.join(self.output_dir, 'index.html')])
        with open(os.path.join(self.output_dir, 'index.opf'), 'wb') as opf_file:
            mi.render(opf_file)

    def download(self):
        index = os.path.abspath(self.custom_index())
        url = 'file:'+index if iswindows else 'file://'+index
        self.web2disk_options.browser = self.browser
        fetcher = RecursiveFetcher(self.web2disk_options, self.log)
        fetcher.base_dir = self.output_dir
        fetcher.current_dir = self.output_dir
        fetcher.show_progress = False
        res = fetcher.start_fetch(url)
        self.create_opf()
        return res

class AutomaticNewsRecipe(BasicNewsRecipe):

    keep_only_tags = [dict(name=['p', 'h1', 'h2', 'h3', 'h4', 'h5', 'h6'])]

    def fetch_embedded_article(self, article, dir, f, a, num_of_feeds):
        if self.use_embedded_content:
            self.web2disk_options.keep_only_tags = []
        return BasicNewsRecipe.fetch_embedded_article(self, article, dir, f, a, num_of_feeds)<|MERGE_RESOLUTION|>--- conflicted
+++ resolved
@@ -271,6 +271,10 @@
                 font-family:monospace;
             }
     '''
+
+    #: By default, calibre will use a default image for the masthead (Kindle only).
+    #: Override this in your recipe to provide a url to use as a masthead.
+    masthead_url = None
 
     #: Set to a non empty string to disable this recipe
     #: The string will be used as the disabled message
@@ -751,8 +755,12 @@
 
         self.report_progress(0, _('Trying to download cover...'))
         self.download_cover()
-        self.report_progress(0, _('Trying to download masthead...'))
-        self.download_masthead()
+        self.report_progress(0, _('Generating masthead...'))
+        if self.get_masthead_url():
+            self.download_masthead()
+        else:
+            mpath = os.path.join(self.output_dir, 'mastheadImage.jpg')
+            self.default_masthead_image(mpath)
 
         if self.test:
             feeds = feeds[:2]
@@ -870,7 +878,7 @@
             self.log.exception('Failed to download cover')
             self.cover_path = None
 
-<<<<<<< HEAD
+    '''
     def convert_image(self, name):
         image_ext = name.rpartition('.')[2].lower()
         if image_ext in ['jpg','jpeg']:
@@ -887,9 +895,9 @@
         p.MagickWriteImage(img, name)
         p.DestroyMagickWand(img)
         return name
+    '''
 
     def _download_masthead(self):
-        self.masthead_path = None
         try:
             mu = self.get_masthead_url()
         except Exception, err:
@@ -902,6 +910,7 @@
                 ext = ''
             ext = ext.lower() if ext else 'jpg'
             mpath = os.path.join(self.output_dir, 'mastheadImage.'+ext)
+            outfile = mpath.rpartition('.')[0] + '.jpg'
             if os.access(mu, os.R_OK):
                 with open(mpath, 'wb') as mfile:
                     mfile.write(open(mu, 'rb').read())
@@ -909,7 +918,7 @@
                 self.report_progress(1, _('Downloading masthead from %s')%mu)
                 with nested(open(mpath, 'wb'), closing(self.browser.open(mu))) as (mfile, r):
                     mfile.write(r.read())
-            self.masthead_path = self.convert_image(mpath)
+            self.masthead_path = self.prepare_masthead_image(mpath,outfile)
 
 
     def download_masthead(self):
@@ -917,10 +926,8 @@
             self._download_masthead()
         except:
             self.log.exception('Failed to download masthead')
-            self.masthead_path = None
-
-=======
->>>>>>> 98b7f9a8
+
+
     def default_cover(self, cover_file):
         '''
         Create a generic cover for recipes that dont have a cover
@@ -1024,7 +1031,7 @@
                 raise IOError('Failed to read image from: %s: %s'
                         %(path_to_image, msg))
             pw.PixelSetColor(p, 'white')
-            width, height = pw.MagickGetImageWidth(img),pw.MagickGetImageHeight(img)[1:]
+            width, height = pw.MagickGetImageWidth(img),pw.MagickGetImageHeight(img)
             scaled, nwidth, nheight = fit_image(width, height, 600, 100)
             if not pw.MagickNewImage(img2, width, height, p):
                 raise RuntimeError('Out of memory')
@@ -1048,6 +1055,7 @@
             for x in (img, img2, frame):
                 pw.DestroyMagickWand(x)
 
+            return out_path
 
     def create_opf(self, feeds, dir=None):
         if dir is None:
@@ -1089,7 +1097,6 @@
 
         # Get masthead
         mpath = getattr(self, 'masthead_path', None)
-        print "\ncreate_opf(): masthead: %s\n" % mpath
         if mpath is not None and os.access(mpath, os.R_OK):
             manifest.append(mpath)
             opf.manifest = mpath
@@ -1100,7 +1107,6 @@
                 mani.id = 'ncx'
             if mani.path.endswith('mastheadImage.jpg'):
                 mani.id = 'masthead-image'
-
 
         entries = ['index.html']
         toc = TOC(base_path=dir)
