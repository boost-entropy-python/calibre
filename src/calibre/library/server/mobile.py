#!/usr/bin/env python
# vim:fileencoding=UTF-8:ts=4:sw=4:sta:et:sts=4:ai

__license__   = 'GPL v3'
__copyright__ = '2010, Kovid Goyal <kovid@kovidgoyal.net>'
__docformat__ = 'restructuredtext en'

import re, os
import __builtin__

import cherrypy
from lxml import html
from lxml.html.builder import HTML, HEAD, TITLE, LINK, DIV, IMG, BODY, \
        OPTION, SELECT, INPUT, FORM, SPAN, TABLE, TR, TD, A, HR

from calibre.library.server.utils import strftime
from calibre.ebooks.metadata import fmt_sidx
from calibre.constants import __appname__
from calibre import human_readable
from calibre.utils.date import utcfromtimestamp

def CLASS(*args, **kwargs): # class is a reserved word in Python
    kwargs['class'] = ' '.join(args)
    return kwargs


def build_search_box(num, search, sort, order): # {{{
    div = DIV(id='search_box')
    form = FORM('Show ', method='get', action='mobile')
    div.append(form)

    num_select = SELECT(name='num')
    for option in (5, 10, 25, 100):
        kwargs = {'value':str(option)}
        if option == num:
            kwargs['SELECTED'] = 'SELECTED'
        num_select.append(OPTION(str(option), **kwargs))
    num_select.tail = ' books matching '
    form.append(num_select)

    searchf = INPUT(name='search', id='s', value=search if search else '')
    searchf.tail = ' sorted by '
    form.append(searchf)

    sort_select = SELECT(name='sort')
    for option in ('date','author','title','rating','size','tags','series'):
        kwargs = {'value':option}
        if option == sort:
            kwargs['SELECTED'] = 'SELECTED'
        sort_select.append(OPTION(option, **kwargs))
    form.append(sort_select)

    order_select = SELECT(name='order')
    for option in ('ascending','descending'):
        kwargs = {'value':option}
        if option == order:
            kwargs['SELECTED'] = 'SELECTED'
        order_select.append(OPTION(option, **kwargs))
    form.append(order_select)

    form.append(INPUT(id='go', type='submit', value='Search'))

    return div
    # }}}

def build_navigation(start, num, total, url_base): # {{{
    end = min((start+num-1), total)
    tagline = SPAN('Books %d to %d of %d'%(start, end, total),
            style='display: block; text-align: center;')
    left_buttons = TD(CLASS('button', style='text-align:left'))
    right_buttons = TD(CLASS('button', style='text-align:right'))

    if start > 1:
        for t,s in [('First', 1), ('Previous', max(start-(num+1),1))]:
            left_buttons.append(A(t, href='%s;start=%d'%(url_base, s)))

    if total > start + num:
        for t,s in [('Next', start+num), ('Last', total-num+1)]:
            right_buttons.append(A(t, href='%s;start=%d'%(url_base, s)))

    buttons = TABLE(
            TR(left_buttons, right_buttons),
            CLASS('buttons'))
    return DIV(tagline, buttons, CLASS('navigation'))

    # }}}

def build_index(books, num, search, sort, order, start, total, url_base):
    logo = DIV(IMG(src='/static/calibre.png', alt=__appname__), id='logo')

    search_box = build_search_box(num, search, sort, order)
    navigation = build_navigation(start, num, total, url_base)
    bookt = TABLE(id='listing')

    body = BODY(
        logo,
        search_box,
        navigation,
        HR(CLASS('spacer')),
        bookt
    )

    # Book list {{{
    for book in books:
        thumbnail = TD(
                IMG(type='image/jpeg', border='0', src='/get/thumb/%s' %
                            book['id']),
                CLASS('thumbnail'))

        data = TD()
        last = None
        for fmt in book['formats'].split(','):
            s = SPAN(
                A(
                    fmt.lower(),
                    href='/get/%s/%s-%s_%d.%s' % (fmt, book['authors'],
                        book['title'], book['id'], fmt)
                ),
                CLASS('button'))
            s.tail = u'\u202f' # &nbsp;
            last = s
            data.append(s)

        series = u'[%s - %s]'%(book['series'], book['series_index']) \
                if book['series'] else ''
        tags = u'[%s]'%book['tags'] if book['tags'] else ''

        text = u'\u202f%s %s by %s - %s - %s %s' % (book['title'], series,
                book['authors'], book['size'], book['timestamp'], tags)

        if last is None:
            data.text = text
        else:
            last.tail += text

        bookt.append(TR(thumbnail, data))
    # }}}

    return HTML(
        HEAD(
            TITLE(__appname__ + ' Library'),
            LINK(rel='icon', href='http://calibre-ebook.com/favicon.ico',
                type='image/x-icon'),
            LINK(rel='stylesheet', type='text/css', href='/mobile/style.css')
        ), # End head
        body
    ) # End html


class MobileServer(object):
    'A view optimized for browsers in mobile devices'

    MOBILE_UA = re.compile('(?i)(?:iPhone|Opera Mini|NetFront|webOS|Mobile|Android|imode|DoCoMo|Minimo|Blackberry|MIDP|Symbian|HD2)')

    def add_routes(self, connect):
        connect('mobile', '/mobile', self.mobile)
        connect('mobile_css', '/mobile/style.css', self.mobile_css)

    def mobile_css(self, *args, **kwargs):
        path = P('content_server/mobile.css')
        cherrypy.response.headers['Content-Type'] = 'text/css; charset=utf-8'
        updated = utcfromtimestamp(os.stat(path).st_mtime)
        cherrypy.response.headers['Last-Modified'] = self.last_modified(updated)
        return open(path, 'rb').read()

    def mobile(self, start='1', num='25', sort='date', search='',
                _=None, order='descending'):
        '''
        Serves metadata from the calibre database as XML.

        :param sort: Sort results by ``sort``. Can be one of `title,author,rating`.
        :param search: Filter results by ``search`` query. See :class:`SearchQueryParser` for query syntax
        :param start,num: Return the slice `[start:start+num]` of the sorted and filtered results
        :param _: Firefox seems to sometimes send this when using XMLHttpRequest with no caching
        '''
        try:
            start = int(start)
        except ValueError:
            raise cherrypy.HTTPError(400, 'start: %s is not an integer'%start)
        try:
            num = int(num)
        except ValueError:
            raise cherrypy.HTTPError(400, 'num: %s is not an integer'%num)
<<<<<<< HEAD
        ids = self.db.search_getting_ids(search, self.search_restriction)
=======
        if not search:
            search = ''
        ids = self.db.search_getting_ids(search.strip(), self.search_restriction)
>>>>>>> 36fe291c
        FM = self.db.FIELD_MAP
        items = [r for r in iter(self.db) if r[FM['id']] in ids]
        if sort is not None:
            self.sort(items, sort, (order.lower().strip() == 'ascending'))

        books = []
        for record in items[(start-1):(start-1)+num]:
            book = {'formats':record[FM['formats']], 'size':record[FM['size']]}
            if not book['formats']:
                book['formats'] = ''
            if not book['size']:
                book['size'] = 0
            book['size'] = human_readable(book['size'])

            aus = record[FM['authors']] if record[FM['authors']] else __builtin__._('Unknown')
            authors = '|'.join([i.replace('|', ',') for i in aus.split(',')])
            book['authors'] = authors
            book['series_index'] = fmt_sidx(float(record[FM['series_index']]))
            book['series'] = record[FM['series']]
            book['tags'] = record[FM['tags']]
            book['title'] = record[FM['title']]
            for x in ('timestamp', 'pubdate'):
                book[x] = strftime('%Y/%m/%d %H:%M:%S', record[FM[x]])
            book['id'] = record[FM['id']]
            books.append(book)
        updated = self.db.last_modified()

        cherrypy.response.headers['Content-Type'] = 'text/html; charset=utf-8'
        cherrypy.response.headers['Last-Modified'] = self.last_modified(updated)


        url_base = "/mobile?search=" + search+";order="+order+";sort="+sort+";num="+str(num)

        return html.tostring(build_index(books, num, search, sort, order,
                             start, len(ids), url_base),
                             encoding='utf-8', include_meta_content_type=True,
                             pretty_print=True)
<|MERGE_RESOLUTION|>--- conflicted
+++ resolved
@@ -181,13 +181,9 @@
             num = int(num)
         except ValueError:
             raise cherrypy.HTTPError(400, 'num: %s is not an integer'%num)
-<<<<<<< HEAD
-        ids = self.db.search_getting_ids(search, self.search_restriction)
-=======
         if not search:
             search = ''
         ids = self.db.search_getting_ids(search.strip(), self.search_restriction)
->>>>>>> 36fe291c
         FM = self.db.FIELD_MAP
         items = [r for r in iter(self.db) if r[FM['id']] in ids]
         if sort is not None:
