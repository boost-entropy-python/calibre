from __future__ import with_statement
__license__   = 'GPL v3'
__copyright__ = '2008, Kovid Goyal kovid@kovidgoyal.net'
__docformat__ = 'restructuredtext en'

'''
The database used to store ebook metadata
'''
import os, sys, shutil, cStringIO, glob, time, functools, traceback, re, \
        json, uuid, hashlib, copy
from collections import defaultdict
import threading, random
from itertools import repeat
from math import ceil, floor

from calibre import prints, force_unicode
from calibre.ebooks.metadata import (title_sort, author_to_author_sort,
        string_to_authors, authors_to_string, get_title_sort_pat)
from calibre.ebooks.metadata.opf2 import metadata_to_opf
from calibre.library.database import LibraryDatabase
from calibre.library.field_metadata import FieldMetadata, TagsIcons
from calibre.library.schema_upgrades import SchemaUpgrade
from calibre.library.caches import ResultCache
from calibre.library.custom_columns import CustomColumns
from calibre.library.sqlite import connect, IntegrityError
from calibre.library.prefs import DBPrefs
from calibre.ebooks.metadata.book.base import Metadata
from calibre.constants import preferred_encoding, iswindows, filesystem_encoding
from calibre.ptempfile import (PersistentTemporaryFile,
        base_dir, SpooledTemporaryFile)
from calibre.customize.ui import (run_plugins_on_import,
                                  run_plugins_on_postimport)
from calibre import isbytestring
from calibre.utils.filenames import (ascii_filename, samefile,
        WindowsAtomicFolderMove, hardlink_file)
from calibre.utils.date import (utcnow, now as nowf, utcfromtimestamp,
        parse_only_date, UNDEFINED_DATE)
from calibre.utils.config import prefs, tweaks, from_json, to_json
from calibre.utils.icu import sort_key, strcmp, lower
from calibre.utils.search_query_parser import saved_searches, set_saved_searches
from calibre.ebooks import BOOK_EXTENSIONS, check_ebook_format
from calibre.utils.magick.draw import save_cover_data_to
from calibre.utils.recycle_bin import delete_file, delete_tree
from calibre.utils.formatter_functions import load_user_template_functions
from calibre.db.errors import NoSuchFormat
from calibre.db.lazy import FormatMetadata, FormatsList
from calibre.db.categories import Tag, CATEGORY_SORTS
from calibre.utils.localization import (canonicalize_lang,
        calibre_langcode_to_name)

copyfile = os.link if hasattr(os, 'link') else shutil.copyfile
SPOOL_SIZE = 30*1024*1024

class LibraryDatabase2(LibraryDatabase, SchemaUpgrade, CustomColumns):
    '''
    An ebook metadata database that stores references to ebook files on disk.
    '''
    PATH_LIMIT = 40 if 'win32' in sys.platform else 100
    WINDOWS_LIBRARY_PATH_LIMIT = 75

    @dynamic_property
    def user_version(self):
        doc = 'The user version of this database'

        def fget(self):
            return self.conn.get('pragma user_version;', all=False)

        def fset(self, val):
            self.conn.execute('pragma user_version=%d'%int(val))
            self.conn.commit()

        return property(doc=doc, fget=fget, fset=fset)

    @dynamic_property
    def library_id(self):
        doc = ('The UUID for this library. As long as the user only operates'
                ' on libraries with calibre, it will be unique')

        def fget(self):
            if self._library_id_ is None:
                ans = self.conn.get('SELECT uuid FROM library_id', all=False)
                if ans is None:
                    ans = str(uuid.uuid4())
                    self.library_id = ans
                else:
                    self._library_id_ = ans
            return self._library_id_

        def fset(self, val):
            self._library_id_ = unicode(val)
            self.conn.executescript('''
                    DELETE FROM library_id;
                    INSERT INTO library_id (uuid) VALUES ("%s");
                    '''%self._library_id_)
            self.conn.commit()

        return property(doc=doc, fget=fget, fset=fset)

    def connect(self):
        if iswindows and len(self.library_path) + 4*self.PATH_LIMIT + 10 > 259:
            raise ValueError(_(
                'Path to library too long. Must be less than'
                ' %d characters.')%(259-4*self.PATH_LIMIT-10))
        exists = os.path.exists(self.dbpath)
        if not exists:
            # Be more strict when creating new libraries as the old calculation
            # allowed for max path lengths of 265 chars.
            if (iswindows and len(self.library_path) >
                    self.WINDOWS_LIBRARY_PATH_LIMIT):
                raise ValueError(_(
                    'Path to library too long. Must be less than'
                    ' %d characters.')%self.WINDOWS_LIBRARY_PATH_LIMIT)

        self.conn = connect(self.dbpath, self.row_factory)
        if exists and self.user_version == 0:
            self.conn.close()
            os.remove(self.dbpath)
            self.conn = connect(self.dbpath, self.row_factory)
        if self.user_version == 0:
            self.initialize_database()
        # remember to add any filter to the connect method in sqlite.py as well
        # so that various code that connects directly will not complain about
        # missing functions
        self.books_list_filter = self.conn.create_dynamic_filter('books_list_filter')
        # Store temporary tables in memory
        self.conn.execute('pragma temp_store=2')
        self.conn.commit()

    @classmethod
    def exists_at(cls, path):
        return path and os.path.exists(os.path.join(path, 'metadata.db'))

    def __init__(self, library_path, row_factory=False, default_prefs=None,
            read_only=False, is_second_db=False, progress_callback=None,
            restore_all_prefs=False):
        self.is_second_db = is_second_db
        try:
            if isbytestring(library_path):
                library_path = library_path.decode(filesystem_encoding)
        except:
            traceback.print_exc()
        self.field_metadata = FieldMetadata()
        self.format_filename_cache = defaultdict(dict)
        self._library_id_ = None
        # Create the lock to be used to guard access to the metadata writer
        # queues. This must be an RLock, not a Lock
        self.dirtied_lock = threading.RLock()
        if not os.path.exists(library_path):
            os.makedirs(library_path)
        self.listeners = set([])
        self.library_path = os.path.abspath(library_path)
        self.row_factory = row_factory
        self.dbpath = os.path.join(library_path, 'metadata.db')
        self.dbpath = os.environ.get('CALIBRE_OVERRIDE_DATABASE_PATH',
                self.dbpath)

        if read_only and os.path.exists(self.dbpath):
            # Work on only a copy of metadata.db to ensure that
            # metadata.db is not changed
            pt = PersistentTemporaryFile('_metadata_ro.db')
            pt.close()
            shutil.copyfile(self.dbpath, pt.name)
            self.dbpath = pt.name

        apply_default_prefs = not os.path.exists(self.dbpath)
        self.connect()

        self.is_case_sensitive = (not iswindows and
            not os.path.exists(self.dbpath.replace('metadata.db',
                'MeTAdAtA.dB')))
        SchemaUpgrade.__init__(self)
        # Guarantee that the library_id is set
        self.library_id

        # if we are to copy the prefs and structure from some other DB, then
        # we need to do it before we call initialize_dynamic
        if apply_default_prefs and default_prefs is not None:
            if progress_callback is None:
                progress_callback = lambda x, y: True
            dbprefs = DBPrefs(self)
            progress_callback(None, len(default_prefs))
            for i, key in enumerate(default_prefs):
                # be sure that prefs not to be copied are listed below
                if not restore_all_prefs and key in frozenset(['news_to_be_synced']):
                    continue
                dbprefs[key] = default_prefs[key]
                progress_callback(_('restored preference ') + key, i+1)
            if 'field_metadata' in default_prefs:
                fmvals = [f for f in default_prefs['field_metadata'].values() if f['is_custom']]
                progress_callback(None, len(fmvals))
                for i, f in enumerate(fmvals):
                    progress_callback(_('creating custom column ') + f['label'], i)
                    self.create_custom_column(f['label'], f['name'], f['datatype'],
                            f['is_multiple'] is not None and len(f['is_multiple']) > 0,
                            f['is_editable'], f['display'])
        self.initialize_template_cache()
        self.initialize_dynamic()

    def initialize_template_cache(self):
        self.formatter_template_cache = {}

    def get_property(self, idx, index_is_id=False, loc=-1):
        row = self.data._data[idx] if index_is_id else self.data[idx]
        if row is not None:
            return row[loc]

    def initialize_dynamic(self):
        self.field_metadata = FieldMetadata() #Ensure we start with a clean copy
        self.prefs = DBPrefs(self)
        defs = self.prefs.defaults
        defs['gui_restriction'] = defs['cs_restriction'] = ''
        defs['categories_using_hierarchy'] = []
        defs['column_color_rules'] = []
        defs['column_icon_rules'] = []
        defs['grouped_search_make_user_categories'] = []
        defs['similar_authors_search_key'] = 'authors'
        defs['similar_authors_match_kind'] = 'match_any'
        defs['similar_publisher_search_key'] = 'publisher'
        defs['similar_publisher_match_kind'] = 'match_any'
        defs['similar_tags_search_key'] = 'tags'
        defs['similar_tags_match_kind'] = 'match_all'
        defs['similar_series_search_key'] = 'series'
        defs['similar_series_match_kind'] = 'match_any'
        defs['book_display_fields'] = [
        ('title', False), ('authors', True), ('formats', True),
        ('series', True), ('identifiers', True), ('tags', True),
        ('path', True), ('publisher', False), ('rating', False),
        ('author_sort', False), ('sort', False), ('timestamp', False),
        ('uuid', False), ('comments', True), ('id', False), ('pubdate', False),
        ('last_modified', False), ('size', False), ('languages', False),
        ]

        # Migrate the bool tristate tweak
        defs['bools_are_tristate'] = \
                tweaks.get('bool_custom_columns_are_tristate', 'yes') == 'yes'
        if self.prefs.get('bools_are_tristate') is None:
            self.prefs.set('bools_are_tristate', defs['bools_are_tristate'])

        # Migrate column coloring rules
        if self.prefs.get('column_color_name_1', None) is not None:
            from calibre.library.coloring import migrate_old_rule
            old_rules = []
            for i in range(1, 6):
                col = self.prefs.get('column_color_name_'+str(i), None)
                templ = self.prefs.get('column_color_template_'+str(i), None)
                if col and templ:
                    try:
                        del self.prefs['column_color_name_'+str(i)]
                        rules = migrate_old_rule(self.field_metadata, templ)
                        for templ in rules:
                            old_rules.append((col, templ))
                    except:
                        pass
            if old_rules:
                self.prefs['column_color_rules'] += old_rules

        # Migrate saved search and user categories to db preference scheme
        def migrate_preference(key, default):
            oldval = prefs[key]
            if oldval != default:
                self.prefs[key] = oldval
                prefs[key] = default
            if key not in self.prefs:
                self.prefs[key] = default

        migrate_preference('user_categories', {})
        migrate_preference('saved_searches', {})
        if not self.is_second_db:
            set_saved_searches(self, 'saved_searches')

        # migrate grouped_search_terms
        if self.prefs.get('grouped_search_terms', None) is None:
            try:
                ogst = tweaks.get('grouped_search_terms', {})
                ngst = {}
                for t in ogst:
                    ngst[icu_lower(t)] = ogst[t]
                self.prefs.set('grouped_search_terms', ngst)
            except:
                pass

        # Rename any user categories with names that differ only in case
        user_cats = self.prefs.get('user_categories', [])
        catmap = {}
        for uc in user_cats:
            ucl = icu_lower(uc)
            if ucl not in catmap:
                catmap[ucl] = []
            catmap[ucl].append(uc)
        cats_changed = False
        for uc in catmap:
            if len(catmap[uc]) > 1:
                prints('found user category case overlap', catmap[uc])
                cat = catmap[uc][0]
                suffix = 1
                while icu_lower((cat + unicode(suffix))) in catmap:
                    suffix += 1
                prints('Renaming user category %s to %s'%(cat, cat+unicode(suffix)))
                user_cats[cat + unicode(suffix)] = user_cats[cat]
                del user_cats[cat]
                cats_changed = True
        if cats_changed:
            self.prefs.set('user_categories', user_cats)

        if not self.is_second_db:
            load_user_template_functions(self.prefs.get('user_template_functions', []))

        # Load the format filename cache
        self.refresh_format_cache()

        self.conn.executescript('''
        DROP TRIGGER IF EXISTS author_insert_trg;
        CREATE TEMP TRIGGER author_insert_trg
            AFTER INSERT ON authors
            BEGIN
            UPDATE authors SET sort=author_to_author_sort(NEW.name) WHERE id=NEW.id;
        END;
        DROP TRIGGER IF EXISTS author_update_trg;
        CREATE TEMP TRIGGER author_update_trg
            BEFORE UPDATE ON authors
            BEGIN
            UPDATE authors SET sort=author_to_author_sort(NEW.name)
            WHERE id=NEW.id AND name <> NEW.name;
        END;
        ''')
        self.conn.execute(
            'UPDATE authors SET sort=author_to_author_sort(name) WHERE sort IS NULL')
        self.conn.executescript(u'''
            CREATE TEMP VIEW IF NOT EXISTS tag_browser_news AS SELECT DISTINCT
                id,
                name,
                (SELECT COUNT(books_tags_link.id) FROM books_tags_link WHERE tag=x.id) count,
                (0) as avg_rating,
                name as sort
            FROM tags as x WHERE name!="{0}" AND id IN
                (SELECT DISTINCT tag FROM books_tags_link WHERE book IN
                    (SELECT DISTINCT book FROM books_tags_link WHERE tag IN
                        (SELECT id FROM tags WHERE name="{0}")));
            '''.format(_('News')))

        self.conn.executescript(u'''
            CREATE TEMP VIEW IF NOT EXISTS tag_browser_filtered_news AS SELECT DISTINCT
                id,
                name,
                (SELECT COUNT(books_tags_link.id) FROM books_tags_link WHERE tag=x.id and books_list_filter(book)) count,
                (0) as avg_rating,
                name as sort
            FROM tags as x WHERE name!="{0}" AND id IN
                (SELECT DISTINCT tag FROM books_tags_link WHERE book IN
                    (SELECT DISTINCT book FROM books_tags_link WHERE tag IN
                        (SELECT id FROM tags WHERE name="{0}")));
            '''.format(_('News')))
        self.conn.commit()


        CustomColumns.__init__(self)
        template = '''\
                (SELECT {query} FROM books_{table}_link AS link INNER JOIN
                    {table} ON(link.{link_col}={table}.id) WHERE link.book=books.id)
                    {col}
                '''
        columns = ['id', 'title',
            # col         table     link_col          query
            ('authors', 'authors', 'author', 'sortconcat(link.id, name)'),
             'timestamp',
             '(SELECT MAX(uncompressed_size) FROM data WHERE book=books.id) size',
            ('rating', 'ratings', 'rating', 'ratings.rating'),
            ('tags', 'tags', 'tag', 'group_concat(name)'),
             '(SELECT text FROM comments WHERE book=books.id) comments',
            ('series', 'series', 'series', 'name'),
            ('publisher', 'publishers', 'publisher', 'name'),
             'series_index',
             'sort',
             'author_sort',
             '(SELECT group_concat(format) FROM data WHERE data.book=books.id) formats',
             'path',
             'pubdate',
             'uuid',
             'has_cover',
            ('au_map', 'authors', 'author',
                'aum_sortconcat(link.id, authors.name, authors.sort, authors.link)'),
            'last_modified',
            '(SELECT identifiers_concat(type, val) FROM identifiers WHERE identifiers.book=books.id) identifiers',
            ('languages', 'languages', 'lang_code',
                'sortconcat(link.id, languages.lang_code)'),
            ]
        lines = []
        for col in columns:
            line = col
            if isinstance(col, tuple):
                line = template.format(col=col[0], table=col[1],
                        link_col=col[2], query=col[3])
            lines.append(line)

        custom_map = self.custom_columns_in_meta()
        # custom col labels are numbers (the id in the custom_columns table)
        custom_cols = list(sorted(custom_map.keys()))
        lines.extend([custom_map[x] for x in custom_cols])

        self.FIELD_MAP = {'id':0, 'title':1, 'authors':2, 'timestamp':3,
             'size':4, 'rating':5, 'tags':6, 'comments':7, 'series':8,
             'publisher':9, 'series_index':10, 'sort':11, 'author_sort':12,
             'formats':13, 'path':14, 'pubdate':15, 'uuid':16, 'cover':17,
             'au_map':18, 'last_modified':19, 'identifiers':20, 'languages':21}

        for k,v in self.FIELD_MAP.iteritems():
            self.field_metadata.set_field_record_index(k, v, prefer_custom=False)

        base = max(self.FIELD_MAP.values())
        for col in custom_cols:
            self.FIELD_MAP[col] = base = base+1
            self.field_metadata.set_field_record_index(
                                        self.custom_column_num_map[col]['label'],
                                        base,
                                        prefer_custom=True)
            if self.custom_column_num_map[col]['datatype'] == 'series':
                # account for the series index column. Field_metadata knows that
                # the series index is one larger than the series. If you change
                # it here, be sure to change it there as well.
                self.FIELD_MAP[str(col)+'_index'] = base = base+1
                self.field_metadata.set_field_record_index(
                            self.custom_column_num_map[col]['label']+'_index',
                            base,
                            prefer_custom=True)

        self.FIELD_MAP['ondevice'] = base = base+1
        self.field_metadata.set_field_record_index('ondevice', base, prefer_custom=False)
        self.FIELD_MAP['marked'] = base = base+1
        self.field_metadata.set_field_record_index('marked', base, prefer_custom=False)
        self.FIELD_MAP['series_sort'] = base = base+1
        self.field_metadata.set_field_record_index('series_sort', base, prefer_custom=False)

        script = '''
        DROP VIEW IF EXISTS meta2;
        CREATE TEMP VIEW meta2 AS
        SELECT
        {0}
        FROM books;
        '''.format(', \n'.join(lines))
        self.conn.executescript(script)
        self.conn.commit()

        # Reconstruct the user categories, putting them into field_metadata
        # Assumption is that someone else will fix them if they change.
        self.field_metadata.remove_dynamic_categories()
        for user_cat in sorted(self.prefs.get('user_categories', {}).keys(), key=sort_key):
            cat_name = '@' + user_cat # add the '@' to avoid name collision
            self.field_metadata.add_user_category(label=cat_name, name=user_cat)

        # add grouped search term user categories
        muc = self.prefs.get('grouped_search_make_user_categories', [])
        for cat in sorted(self.prefs.get('grouped_search_terms', {}).keys(), key=sort_key):
            if cat in muc:
                # There is a chance that these can be duplicates of an existing
                # user category. Print the exception and continue.
                try:
                    self.field_metadata.add_user_category(label=u'@' + cat, name=cat)
                except:
                    traceback.print_exc()

        if len(saved_searches().names()):
            self.field_metadata.add_search_category(label='search', name=_('Searches'))

        self.field_metadata.add_grouped_search_terms(
                                    self.prefs.get('grouped_search_terms', {}))

        self.book_on_device_func = None
        self.data    = ResultCache(self.FIELD_MAP, self.field_metadata, db_prefs=self.prefs)
        self.search  = self.data.search
        self.search_getting_ids  = self.data.search_getting_ids
        self.refresh = functools.partial(self.data.refresh, self)
        self.sort    = self.data.sort
        self.multisort = self.data.multisort
        self.index   = self.data.index
        self.refresh_ids = functools.partial(self.data.refresh_ids, self)
        self.row     = self.data.row
        self.has_id  = self.data.has_id
        self.count   = self.data.count
        self.set_marked_ids = self.data.set_marked_ids

        for prop in (
                'author_sort', 'authors', 'comment', 'comments',
                'publisher', 'rating', 'series', 'series_index', 'tags',
                'title', 'timestamp', 'uuid', 'pubdate', 'ondevice',
                'metadata_last_modified', 'languages',
                ):
            fm = {'comment':'comments', 'metadata_last_modified':
                    'last_modified'}.get(prop, prop)
            setattr(self, prop, functools.partial(self.get_property,
                    loc=self.FIELD_MAP[fm]))
        setattr(self, 'title_sort', functools.partial(self.get_property,
                loc=self.FIELD_MAP['sort']))

        d = self.conn.get('SELECT book FROM metadata_dirtied', all=True)
        with self.dirtied_lock:
            self.dirtied_sequence = 0
            self.dirtied_cache = {}
            for x in d:
                self.dirtied_cache[x[0]] = self.dirtied_sequence
                self.dirtied_sequence += 1

        self.refresh_ondevice = functools.partial(self.data.refresh_ondevice, self)
        self.refresh()
        self.last_update_check = self.last_modified()

    def break_cycles(self):
        self.data.break_cycles()
        self.data = self.field_metadata = self.prefs = self.listeners = \
            self.refresh_ondevice = None

    def initialize_database(self):
        metadata_sqlite = P('metadata_sqlite.sql', data=True,
                allow_user_override=False).decode('utf-8')
        self.conn.executescript(metadata_sqlite)
        self.conn.commit()
        if self.user_version == 0:
            self.user_version = 1

    def last_modified(self):
        ''' Return last modified time as a UTC datetime object'''
        return utcfromtimestamp(os.stat(self.dbpath).st_mtime)

    def refresh_format_cache(self):
        self.format_filename_cache = defaultdict(dict)
        for book_id, fmt, name in self.conn.get(
                'SELECT book,format,name FROM data'):
            self.format_filename_cache[book_id][fmt.upper() if fmt else ''] = name
        self.format_metadata_cache = defaultdict(dict)

    def check_if_modified(self):
        if self.last_modified() > self.last_update_check:
            self.refresh()
            self.refresh_format_cache()
        self.last_update_check = utcnow()

    def path(self, index, index_is_id=False):
        'Return the relative path to the directory containing this books files as a unicode string.'
        row = self.data._data[index] if index_is_id else self.data[index]
        return row[self.FIELD_MAP['path']].replace('/', os.sep)

    def abspath(self, index, index_is_id=False, create_dirs=True):
        'Return the absolute path to the directory containing this books files as a unicode string.'
        path = os.path.join(self.library_path, self.path(index, index_is_id=index_is_id))
        if create_dirs and not os.path.exists(path):
            os.makedirs(path)
        return path

    def construct_path_name(self, id):
        '''
        Construct the directory name for this book based on its metadata.
        '''
        authors = self.authors(id, index_is_id=True)
        if not authors:
            authors = _('Unknown')
        author = ascii_filename(authors.split(',')[0].replace('|', ',')
                    )[:self.PATH_LIMIT].decode('ascii', 'replace')
        title  = ascii_filename(self.title(id, index_is_id=True)
                    )[:self.PATH_LIMIT].decode('ascii', 'replace')
        while author[-1] in (' ', '.'):
            author = author[:-1]
        if not author:
            author = ascii_filename(_('Unknown')).decode(
                    'ascii', 'replace')
        path = author + '/' + title + ' (%d)'%id
        return path

    def construct_file_name(self, id):
        '''
        Construct the file name for this book based on its metadata.
        '''
        authors = self.authors(id, index_is_id=True)
        if not authors:
            authors = _('Unknown')
        author = ascii_filename(authors.split(',')[0].replace('|', ',')
                    )[:self.PATH_LIMIT].decode('ascii', 'replace')
        title  = ascii_filename(self.title(id, index_is_id=True)
                    )[:self.PATH_LIMIT].decode('ascii', 'replace')
        name   = title + ' - ' + author
        while name.endswith('.'):
            name = name[:-1]
        return name

    def rmtree(self, path, permanent=False):
        if not self.normpath(self.library_path).startswith(self.normpath(path)):
            delete_tree(path, permanent=permanent)

    def normpath(self, path):
        path = os.path.abspath(os.path.realpath(path))
        if not self.is_case_sensitive:
            path = os.path.normcase(path).lower()
        return path

    def set_path(self, index, index_is_id=False):
        '''
        Set the path to the directory containing this books files based on its
        current title and author. If there was a previous directory, its contents
        are copied and it is deleted.
        '''
        id = index if  index_is_id else self.id(index)
        path = self.construct_path_name(id)
        current_path = self.path(id, index_is_id=True).replace(os.sep, '/')
        formats = self.formats(id, index_is_id=True)
        formats = formats.split(',') if formats else []
        # Check if the metadata used to construct paths has changed
        fname = self.construct_file_name(id)
        changed = False
        for format in formats:
            name = self.format_filename_cache[id].get(format.upper(), None)
            if name and name != fname:
                changed = True
                break
        if path == current_path and not changed:
            return
        spath = os.path.join(self.library_path, *current_path.split('/'))
        tpath = os.path.join(self.library_path, *path.split('/'))

        source_ok = current_path and os.path.exists(spath)
        wam = WindowsAtomicFolderMove(spath) if iswindows and source_ok else None
        try:
            if not os.path.exists(tpath):
                os.makedirs(tpath)

            if source_ok: # Migrate existing files
                self.copy_cover_to(id, os.path.join(tpath, 'cover.jpg'),
                        index_is_id=True, windows_atomic_move=wam,
                        use_hardlink=True)
                for format in formats:
                    copy_function = functools.partial(self.copy_format_to, id,
                            format, index_is_id=True, windows_atomic_move=wam,
                            use_hardlink=True)
                    try:
                        self.add_format(id, format, None, index_is_id=True,
                            path=tpath, notify=False, copy_function=copy_function)
                    except NoSuchFormat:
                        continue
            self.conn.execute('UPDATE books SET path=? WHERE id=?', (path, id))
            self.dirtied([id], commit=False)
            self.conn.commit()
            self.data.set(id, self.FIELD_MAP['path'], path, row_is_id=True)
            # Delete not needed directories
            if source_ok:
                if not samefile(spath, tpath):
                    if wam is not None:
                        wam.delete_originals()
                    self.rmtree(spath, permanent=True)
                    parent = os.path.dirname(spath)
                    if len(os.listdir(parent)) == 0:
                        self.rmtree(parent, permanent=True)
        finally:
            if wam is not None:
                wam.close_handles()

        curpath = self.library_path
        c1, c2 = current_path.split('/'), path.split('/')
        if not self.is_case_sensitive and len(c1) == len(c2):
            # On case-insensitive systems, title and author renames that only
            # change case don't cause any changes to the directories in the file
            # system. This can lead to having the directory names not match the
            # title/author, which leads to trouble when libraries are copied to
            # a case-sensitive system. The following code attempts to fix this
            # by checking each segment. If they are different because of case,
            # then rename the segment to some temp file name, then rename it
            # back to the correct name. Note that the code above correctly
            # handles files in the directories, so no need to do them here.
            for oldseg, newseg in zip(c1, c2):
                if oldseg.lower() == newseg.lower() and oldseg != newseg:
                    try:
                        os.rename(os.path.join(curpath, oldseg),
                                os.path.join(curpath, newseg))
                    except:
                        break # Fail silently since nothing catastrophic has happened
                curpath = os.path.join(curpath, newseg)

    def add_listener(self, listener):
        '''
        Add a listener. Will be called on change events with two arguments.
        Event name and list of affected ids.
        '''
        self.listeners.add(listener)

    def notify(self, event, ids=[]):
        'Notify all listeners'
        for listener in self.listeners:
            try:
                listener(event, ids)
            except:
                traceback.print_exc()
                continue

    def cover(self, index, index_is_id=False, as_file=False, as_image=False,
            as_path=False):
        '''
        Return the cover image as a bytestring (in JPEG format) or None.

        WARNING: Using as_path will copy the cover to a temp file and return
        the path to the temp file. You should delete the temp file when you are
        done with it.

        :param as_file: If True return the image as an open file object (a SpooledTemporaryFile)
        :param as_image: If True return the image as a QImage object
        '''
        id = index if index_is_id else self.id(index)
        path = os.path.join(self.library_path, self.path(id, index_is_id=True), 'cover.jpg')
        if os.access(path, os.R_OK):
            try:
                f = lopen(path, 'rb')
            except (IOError, OSError):
                time.sleep(0.2)
                f = lopen(path, 'rb')
            with f:
                if as_path:
                    pt = PersistentTemporaryFile('_dbcover.jpg')
                    with pt:
                        shutil.copyfileobj(f, pt)
                    return pt.name
                if as_file:
                    ret = SpooledTemporaryFile(SPOOL_SIZE)
                    shutil.copyfileobj(f, ret)
                    ret.seek(0)
                else:
                    ret = f.read()
                    if as_image:
                        from PyQt4.Qt import QImage
                        i = QImage()
                        i.loadFromData(ret)
                        ret = i
            return ret

    def cover_last_modified(self, index, index_is_id=False):
        id = index if  index_is_id else self.id(index)
        path = os.path.join(self.library_path, self.path(id, index_is_id=True), 'cover.jpg')
        try:
            return utcfromtimestamp(os.stat(path).st_mtime)
        except:
            # Cover doesn't exist
            pass
        return self.last_modified()

    ### The field-style interface. These use field keys.

    def get_field(self, idx, key, default=None, index_is_id=False):
        mi = self.get_metadata(idx, index_is_id=index_is_id,
                               get_cover=key == 'cover')
        return mi.get(key, default)

    def standard_field_keys(self):
        return self.field_metadata.standard_field_keys()

    def custom_field_keys(self, include_composites=True):
        return self.field_metadata.custom_field_keys(include_composites)

    def all_field_keys(self):
        return self.field_metadata.all_field_keys()

    def sortable_field_keys(self):
        return self.field_metadata.sortable_field_keys()

    def searchable_fields(self):
        return self.field_metadata.searchable_field_keys()

    def search_term_to_field_key(self, term):
        return self.field_metadata.search_term_to_key(term)

    def custom_field_metadata(self, include_composites=True):
        return self.field_metadata.custom_field_metadata(include_composites)

    def all_metadata(self):
        return self.field_metadata.all_metadata()

    def metadata_for_field(self, key):
        return self.field_metadata[key]

    def clear_dirtied(self, book_id, sequence):
        '''
        Clear the dirtied indicator for the books. This is used when fetching
        metadata, creating an OPF, and writing a file are separated into steps.
        The last step is clearing the indicator
        '''
        with self.dirtied_lock:
            dc_sequence = self.dirtied_cache.get(book_id, None)
            # print 'clear_dirty: check book', book_id, dc_sequence
            if dc_sequence is None or sequence is None or dc_sequence == sequence:
                # print 'needs to be cleaned'
                self.conn.execute('DELETE FROM metadata_dirtied WHERE book=?',
                        (book_id,))
                self.conn.commit()
                try:
                    del self.dirtied_cache[book_id]
                except:
                    pass
            elif dc_sequence is not None:
                # print 'book needs to be done again'
                pass

    def dump_metadata(self, book_ids=None, remove_from_dirtied=True,
            commit=True, callback=None):
        '''
        Write metadata for each record to an individual OPF file. If callback
        is not None, it is called once at the start with the number of book_ids
        being processed. And once for every book_id, with arguments (book_id,
        mi, ok).
        '''
        if book_ids is None:
            book_ids = [x[0] for x in self.conn.get(
                'SELECT book FROM metadata_dirtied', all=True)]

        if callback is not None:
            book_ids = tuple(book_ids)
            callback(len(book_ids), True, False)

        for book_id in book_ids:
            if not self.data.has_id(book_id):
                if callback is not None:
                    callback(book_id, None, False)
                continue
            path, mi, sequence = self.get_metadata_for_dump(book_id)
            if path is None:
                if callback is not None:
                    callback(book_id, mi, False)
                continue
            try:
                raw = metadata_to_opf(mi)
                with lopen(path, 'wb') as f:
                    f.write(raw)
                if remove_from_dirtied:
                    self.clear_dirtied(book_id, sequence)
            except:
                pass
            if callback is not None:
                callback(book_id, mi, True)
        if commit:
            self.conn.commit()

    def update_last_modified(self, book_ids, commit=False, now=None):
        if now is None:
            now = nowf()
        if book_ids:
            self.conn.executemany(
                'UPDATE books SET last_modified=? WHERE id=?',
                [(now, book) for book in book_ids])
            for book_id in book_ids:
                self.data.set(book_id, self.FIELD_MAP['last_modified'], now, row_is_id=True)
            if commit:
                self.conn.commit()

    def dirtied(self, book_ids, commit=True):
        self.update_last_modified(book_ids)
        for book in book_ids:
            with self.dirtied_lock:
                # print 'dirtied: check id', book
                if book in self.dirtied_cache:
                    self.dirtied_cache[book] = self.dirtied_sequence
                    self.dirtied_sequence += 1
                    continue
                # print 'book not already dirty'

                self.conn.execute(
                    'INSERT OR IGNORE INTO metadata_dirtied (book) VALUES (?)',
                    (book,))
                self.dirtied_cache[book] = self.dirtied_sequence
                self.dirtied_sequence += 1

        # If the commit doesn't happen, then the DB table will be wrong. This
        # could lead to a problem because on restart, we won't put the book back
        # into the dirtied_cache. We deal with this by writing the dirtied_cache
        # back to the table on GUI exit. Not perfect, but probably OK
        if book_ids and commit:
            self.conn.commit()

    def get_a_dirtied_book(self):
        with self.dirtied_lock:
            l = len(self.dirtied_cache)
            if l > 0:
                # The random stuff is here to prevent a single book from
                # blocking progress if its metadata cannot be written for some
                # reason.
                id_ = self.dirtied_cache.keys()[random.randint(0, l-1)]
                sequence = self.dirtied_cache[id_]
                return (id_, sequence)
            return (None, None)

    def dirty_queue_length(self):
        return len(self.dirtied_cache)

    def commit_dirty_cache(self):
        '''
        Set the dirty indication for every book in the cache. The vast majority
        of the time, the indication will already be set. However, sometimes
        exceptions may have prevented a commit, which may remove some dirty
        indications from the DB. This call will put them back. Note that there
        is no problem with setting a dirty indication for a book that isn't in
        fact dirty. Just wastes a few cycles.
        '''
        with self.dirtied_lock:
            book_ids = list(self.dirtied_cache.keys())
            self.dirtied_cache = {}
            self.dirtied(book_ids)

    def get_metadata_for_dump(self, idx):
        path, mi = (None, None)
        # get the current sequence number for this book to pass back to the
        # backup thread. This will avoid double calls in the case where the
        # thread has not done the work between the put and the get_metadata
        with self.dirtied_lock:
            sequence = self.dirtied_cache.get(idx, None)
        # print 'get_md_for_dump', idx, sequence
        try:
            # While a book is being created, the path is empty. Don't bother to
            # try to write the opf, because it will go to the wrong folder.
            if self.path(idx, index_is_id=True):
                path = os.path.join(self.abspath(idx, index_is_id=True), 'metadata.opf')
                mi = self.get_metadata(idx, index_is_id=True)
                # Always set cover to cover.jpg. Even if cover doesn't exist,
                # no harm done. This way no need to call dirtied when
                # cover is set/removed
                mi.cover = 'cover.jpg'
        except:
            # This almost certainly means that the book has been deleted while
            # the backup operation sat in the queue.
            pass
        return (path, mi, sequence)

    def get_metadata(self, idx, index_is_id=False, get_cover=False,
                     get_user_categories=True, cover_as_data=False):
        '''
        Convenience method to return metadata as a :class:`Metadata` object.
        Note that the list of formats is not verified.
        '''
        idx = idx if index_is_id else self.id(idx)
        try:
            row = self.data._data[idx]
        except:
            row = None

        if row is None:
            raise ValueError('No book with id: %d'%idx)

        fm = self.FIELD_MAP
        mi = Metadata(None, template_cache=self.formatter_template_cache)

        aut_list = row[fm['au_map']]
        if aut_list:
            aut_list = [p.split(':::') for p in aut_list.split(':#:') if p]
        else:
            aut_list = []
        aum = []
        aus = {}
        aul = {}
        try:
            for (author, author_sort, link) in aut_list:
                aut = author.replace('|', ',')
                aum.append(aut)
                aus[aut] = author_sort.replace('|', ',')
                aul[aut] = link
        except ValueError:
            # Author has either ::: or :#: in it
            for x in row[fm['authors']].split(','):
                aum.append(x.replace('|', ','))
                aul[aum[-1]] = ''
                aus[aum[-1]] = aum[-1]
        mi.title       = row[fm['title']]
        mi.authors     = aum
        mi.author_sort = row[fm['author_sort']]
        mi.author_sort_map = aus
        mi.author_link_map = aul
        mi.comments    = row[fm['comments']]
        mi.publisher   = row[fm['publisher']]
        mi.timestamp   = row[fm['timestamp']]
        mi.pubdate     = row[fm['pubdate']]
        mi.uuid        = row[fm['uuid']]
        mi.title_sort  = row[fm['sort']]
        mi.book_size   = row[fm['size']]
        mi.ondevice_col= row[fm['ondevice']]
        mi.last_modified = row[fm['last_modified']]
        formats = row[fm['formats']]
        mi.format_metadata = {}
        if not formats:
            good_formats = None
        else:
            formats = sorted(formats.split(','))
            mi.format_metadata = FormatMetadata(self, idx, formats)
            good_formats = FormatsList(formats, mi.format_metadata)
        mi.formats = good_formats
        mi.db_approx_formats = formats
        tags = row[fm['tags']]
        if tags:
            mi.tags = [i.strip() for i in tags.split(',')]
        languages = row[fm['languages']]
        if languages:
            mi.languages = [i.strip() for i in languages.split(',')]
        mi.series = row[fm['series']]
        if mi.series:
            mi.series_index = row[fm['series_index']]
        mi.rating = row[fm['rating']]
        mi.set_identifiers(self.get_identifiers(idx, index_is_id=True))
        mi.application_id = idx
        mi.id = idx

        mi.set_all_user_metadata(self.field_metadata.custom_field_metadata())
        for key, meta in self.field_metadata.custom_iteritems():
            if meta['datatype'] == 'composite':
                mi.set(key, val=row[meta['rec_index']])
            else:
                val, extra = self.get_custom_and_extra(idx, label=meta['label'],
                                                       index_is_id=True)
                mi.set(key, val=val, extra=extra)

        user_cats = self.prefs['user_categories']
        user_cat_vals = {}
        if get_user_categories:
            for ucat in user_cats:
                res = []
                for name,cat,ign in user_cats[ucat]:
                    v = mi.get(cat, None)
                    if isinstance(v, list):
                        if name in v:
                            res.append([name,cat])
                    elif name == v:
                        res.append([name,cat])
                user_cat_vals[ucat] = res
        mi.user_categories = user_cat_vals

        if get_cover:
            if cover_as_data:
                cdata = self.cover(idx, index_is_id=True)
                if cdata:
                    mi.cover_data = ('jpeg', cdata)
            else:
                mi.cover = self.cover(idx, index_is_id=True, as_path=True)
        mi.has_cover = _('Yes') if self.has_cover(idx) else ''
        return mi

    def has_book(self, mi):
        title = mi.title
        if title:
            if not isinstance(title, unicode):
                title = title.decode(preferred_encoding, 'replace')
            return bool(self.conn.get('SELECT id FROM books where title=?', (title,), all=False))
        return False

    def has_id(self, id_):
        return self.data._data[id_] is not None

    def books_with_same_title(self, mi, all_matches=True):
        title = mi.title
        ans = set()
        if title:
            title = lower(force_unicode(title))
            for book_id in self.all_ids():
                x = self.title(book_id, index_is_id=True)
                if lower(x) == title:
                    ans.add(book_id)
                    if not all_matches:
                        break
        return ans

    def find_identical_books(self, mi):
        fuzzy_title_patterns = [(re.compile(pat, re.IGNORECASE) if
            isinstance(pat, basestring) else pat, repl) for pat, repl in
                [
                    (r'[\[\](){}<>\'";,:#]', ''),
                    (get_title_sort_pat(), ''),
                    (r'[-._]', ' '),
                    (r'\s+', ' ')
                ]
        ]

        def fuzzy_title(title):
            title = title.strip().lower()
            for pat, repl in fuzzy_title_patterns:
                title = pat.sub(repl, title)
            return title

        identical_book_ids = set([])
        if mi.authors:
            try:
                quathors = mi.authors[:10] # Too many authors causes parsing of
                                           # the search expression to fail
                query = u' and '.join([u'author:"=%s"'%(a.replace('"', '')) for a in
                    quathors])
                qauthors = mi.authors[10:]
            except ValueError:
                return identical_book_ids
            try:
                book_ids = self.data.parse(query)
            except:
                traceback.print_exc()
                return identical_book_ids
            if qauthors and book_ids:
                matches = set()
                qauthors = {lower(x) for x in qauthors}
                for book_id in book_ids:
                    aut = self.authors(book_id, index_is_id=True)
                    if aut:
                        aut = {lower(x.replace('|', ',')) for x in
                                aut.split(',')}
                        if aut.issuperset(qauthors):
                            matches.add(book_id)
                book_ids = matches

            for book_id in book_ids:
                fbook_title = self.title(book_id, index_is_id=True)
                fbook_title = fuzzy_title(fbook_title)
                mbook_title = fuzzy_title(mi.title)
                if fbook_title == mbook_title:
                    identical_book_ids.add(book_id)
        return identical_book_ids

    def remove_cover(self, id, notify=True, commit=True):
        path = os.path.join(self.library_path, self.path(id, index_is_id=True), 'cover.jpg')
        if os.path.exists(path):
            try:
                os.remove(path)
            except (IOError, OSError):
                time.sleep(0.2)
                os.remove(path)
        self.conn.execute('UPDATE books SET has_cover=0 WHERE id=?', (id,))
        if commit:
            self.conn.commit()
        self.data.set(id, self.FIELD_MAP['cover'], False, row_is_id=True)
        if notify:
            self.notify('cover', [id])

    def set_cover(self, id, data, notify=True, commit=True):
        '''
        Set the cover for this book.

        `data`: Can be either a QImage, QPixmap, file object or bytestring
        '''
        base_path = os.path.join(self.library_path, self.path(id,
            index_is_id=True))
        if not os.path.exists(base_path):
            self.set_path(id, index_is_id=True)
            base_path = os.path.join(self.library_path, self.path(id,
                index_is_id=True))
            self.dirtied([id])

        path = os.path.join(base_path, 'cover.jpg')

        if callable(getattr(data, 'save', None)):
            data.save(path)
        else:
            if callable(getattr(data, 'read', None)):
                data = data.read()
            try:
                save_cover_data_to(data, path)
            except (IOError, OSError):
                time.sleep(0.2)
                save_cover_data_to(data, path)
        now = nowf()
        self.conn.execute(
            'UPDATE books SET has_cover=1,last_modified=? WHERE id=?',
              (now, id))
        if commit:
            self.conn.commit()
        self.data.set(id, self.FIELD_MAP['cover'], True, row_is_id=True)
        self.data.set(id, self.FIELD_MAP['last_modified'], now, row_is_id=True)
        if notify:
            self.notify('cover', [id])

    def has_cover(self, id):
        return self.data.get(id, self.FIELD_MAP['cover'], row_is_id=True)

    def set_has_cover(self, id, val):
        dval = 1 if val else 0
        now = nowf()
        self.conn.execute(
                'UPDATE books SET has_cover=?,last_modified=? WHERE id=?',
                (dval, now, id))
        self.data.set(id, self.FIELD_MAP['cover'], val, row_is_id=True)
        self.data.set(id, self.FIELD_MAP['last_modified'], now, row_is_id=True)

    def book_on_device(self, id):
        if callable(self.book_on_device_func):
            return self.book_on_device_func(id)
        return None

    def book_on_device_string(self, id):
        loc = []
        count = 0
        on = self.book_on_device(id)
        if on is not None:
            m, a, b, count = on[:4]
            if m is not None:
                loc.append(_('Main'))
            if a is not None:
                loc.append(_('Card A'))
            if b is not None:
                loc.append(_('Card B'))
        return ', '.join(loc) + ((_(' (%s books)')%count) if count > 1 else '')

    def set_book_on_device_func(self, func):
        self.book_on_device_func = func

    def all_formats(self):
        formats = self.conn.get('SELECT DISTINCT format from data')
        if not formats:
            return set([])
        return set([f[0] for f in formats])

    def format_files(self, index, index_is_id=False):
        id = index if index_is_id else self.id(index)
        return [(v, k) for k, v in self.format_filename_cache[id].iteritems()]

    def formats(self, index, index_is_id=False, verify_formats=True):
        ''' Return available formats as a comma separated list or None if there are no available formats '''
        id_ = index if index_is_id else self.id(index)
        formats = self.data.get(id_, self.FIELD_MAP['formats'], row_is_id=True)
        if not formats:
            return None
        if not verify_formats:
            return formats
        formats = formats.split(',')
        ans = []
        for fmt in formats:
            if self.format_abspath(id_, fmt, index_is_id=True) is not None:
                ans.append(fmt)
        if not ans:
            return None
        return ','.join(ans)

    def has_format(self, index, format, index_is_id=False):
        return self.format_abspath(index, format, index_is_id) is not None

    def format_last_modified(self, id_, fmt):
        m = self.format_metadata(id_, fmt)
        if m:
            return m['mtime']

    def format_metadata(self, id_, fmt, allow_cache=True, update_db=False,
            commit=False):
        if not fmt:
            return {}
        fmt = fmt.upper()
        if allow_cache:
            x = self.format_metadata_cache[id_].get(fmt, None)
            if x is not None:
                return x
        path = self.format_abspath(id_, fmt, index_is_id=True)
        ans = {}
        if path is not None:
            stat = os.stat(path)
            ans['path'] = path
            ans['size'] = stat.st_size
            ans['mtime'] = utcfromtimestamp(stat.st_mtime)
            self.format_metadata_cache[id_][fmt] = ans
            if update_db:
                self.conn.execute(
                    'UPDATE data SET uncompressed_size=? WHERE format=? AND'
                    ' book=?', (stat.st_size, fmt, id_))
                if commit:
                    self.conn.commit()
        return ans

    def format_hash(self, id_, fmt):
        path = self.format_abspath(id_, fmt, index_is_id=True)
        if path is None:
            raise NoSuchFormat('Record %d has no fmt: %s'%(id_, fmt))
        sha = hashlib.sha256()
        with lopen(path, 'rb') as f:
            while True:
                raw = f.read(SPOOL_SIZE)
                sha.update(raw)
                if len(raw) < SPOOL_SIZE:
                    break
        return sha.hexdigest()

    def format_path(self, index, fmt, index_is_id=False):
        '''
        This method is intended to be used only in those rare situations, like
        Drag'n Drop, when you absolutely need the path to the original file.
        Otherwise, use format(..., as_path=True).

        Note that a networked backend will always return None.
        '''
        path = self.format_abspath(index, fmt, index_is_id=index_is_id)
        if path is None:
            id_ = index if index_is_id else self.id(index)
            raise NoSuchFormat('Record %d has no format: %s'%(id_, fmt))
        return path

    def format_abspath(self, index, format, index_is_id=False):
        '''
        Return absolute path to the ebook file of format `format`

        WARNING: This method will return a dummy path for a network backend DB,
        so do not rely on it, use format(..., as_path=True) instead.

        Currently used only in calibredb list, the viewer and the catalogs (via
        get_data_as_dict()).

        Apart from the viewer, I don't believe any of the others do any file
        I/O with the results of this call.
        '''
        id = index if index_is_id else self.id(index)
        try:
            name = self.format_filename_cache[id][format.upper()]
        except:
            return None
        if name:
            path = os.path.join(self.library_path, self.path(id, index_is_id=True))
            format = ('.' + format.lower()) if format else ''
            fmt_path = os.path.join(path, name+format)
            if os.path.exists(fmt_path):
                return fmt_path
            try:
                candidates = glob.glob(os.path.join(path, '*'+format))
            except: # If path contains strange characters this throws an exc
                candidates = []
            if format and candidates and os.path.exists(candidates[0]):
                try:
                    shutil.copyfile(candidates[0], fmt_path)
                except:
                    # This can happen if candidates[0] or fmt_path is too long,
                    # which can happen if the user copied the library from a
                    # non windows machine to a windows machine.
                    return None
                return fmt_path

    def copy_format_to(self, index, fmt, dest, index_is_id=False,
            windows_atomic_move=None, use_hardlink=False):
        '''
        Copy the format ``fmt`` to the file like object ``dest``. If the
        specified format does not exist, raises :class:`NoSuchFormat` error.
        dest can also be a path, in which case the format is copied to it, iff
        the path is different from the current path (taking case sensitivity
        into account).

        If use_hardlink is True, a hard link will be created instead of the
        file being copied. Use with care, because a hard link means that
        modifying any one file will cause both files to be modified.

        windows_atomic_move is an internally used parameter. You should not use
        it in any code outside this module.
        '''
        path = self.format_abspath(index, fmt, index_is_id=index_is_id)
        if path is None:
            id_ = index if index_is_id else self.id(index)
            raise NoSuchFormat('Record %d has no %s file'%(id_, fmt))
        if windows_atomic_move is not None:
            if not isinstance(dest, basestring):
                raise Exception("Error, you must pass the dest as a path when"
                        " using windows_atomic_move")
            if dest and not samefile(dest, path):
                windows_atomic_move.copy_path_to(path, dest)
        else:
            if hasattr(dest, 'write'):
                with lopen(path, 'rb') as f:
                    shutil.copyfileobj(f, dest)
                if hasattr(dest, 'flush'):
                    dest.flush()
            elif dest and not samefile(dest, path):
                if use_hardlink:
                    try:
                        hardlink_file(path, dest)
                        return
                    except:
                        pass
                with lopen(path, 'rb') as f, lopen(dest, 'wb') as d:
                    shutil.copyfileobj(f, d)

    def copy_cover_to(self, index, dest, index_is_id=False,
            windows_atomic_move=None, use_hardlink=False):
        '''
        Copy the cover to the file like object ``dest``. Returns False
        if no cover exists or dest is the same file as the current cover.
        dest can also be a path in which case the cover is
        copied to it iff the path is different from the current path (taking
        case sensitivity into account).

        If use_hardlink is True, a hard link will be created instead of the
        file being copied. Use with care, because a hard link means that
        modifying any one file will cause both files to be modified.

        windows_atomic_move is an internally used parameter. You should not use
        it in any code outside this module.
        '''
        id = index if index_is_id else self.id(index)
        path = os.path.join(self.library_path, self.path(id, index_is_id=True), 'cover.jpg')
        if windows_atomic_move is not None:
            if not isinstance(dest, basestring):
                raise Exception("Error, you must pass the dest as a path when"
                        " using windows_atomic_move")
            if os.access(path, os.R_OK) and dest and not samefile(dest, path):
                windows_atomic_move.copy_path_to(path, dest)
                return True
        else:
            if os.access(path, os.R_OK):
                try:
                    f = lopen(path, 'rb')
                except (IOError, OSError):
                    time.sleep(0.2)
                f = lopen(path, 'rb')
                with f:
                    if hasattr(dest, 'write'):
                        shutil.copyfileobj(f, dest)
                        if hasattr(dest, 'flush'):
                            dest.flush()
                        return True
                    elif dest and not samefile(dest, path):
                        if use_hardlink:
                            try:
                                hardlink_file(path, dest)
                                return True
                            except:
                                pass
                        with lopen(dest, 'wb') as d:
                            shutil.copyfileobj(f, d)
                        return True
        return False

    def format(self, index, format, index_is_id=False, as_file=False,
            mode='r+b', as_path=False, preserve_filename=False):
        '''
        Return the ebook format as a bytestring or `None` if the format doesn't exist,
        or we don't have permission to write to the ebook file.

        :param as_file: If True the ebook format is returned as a file object. Note
                        that the file object is a SpooledTemporaryFile, so if what you want to
                        do is copy the format to another file, use :method:`copy_format_to`
                        instead for performance.
        :param as_path: Copies the format file to a temp file and returns the
                        path to the temp file
        :param preserve_filename: If True and returning a path the filename is
                                  the same as that used in the library. Note that using
                                  this means that repeated calls yield the same
                                  temp file (which is re-created each time)
        :param mode: This is ignored (present for legacy compatibility)
        '''
        path = self.format_abspath(index, format, index_is_id=index_is_id)
        if path is not None:
            with lopen(path, mode) as f:
                if as_path:
                    if preserve_filename:
                        bd = base_dir()
                        d = os.path.join(bd, 'format_abspath')
                        try:
                            os.makedirs(d)
                        except:
                            pass
                        fname = os.path.basename(path)
                        ret = os.path.join(d, fname)
                        with lopen(ret, 'wb') as f2:
                            shutil.copyfileobj(f, f2)
                    else:
                        with PersistentTemporaryFile('.'+format.lower()) as pt:
                            shutil.copyfileobj(f, pt)
                            ret = pt.name
                elif as_file:
                    ret = SpooledTemporaryFile(SPOOL_SIZE)
                    shutil.copyfileobj(f, ret)
                    ret.seek(0)
                    # Various bits of code try to use the name as the default
                    # title when reading metadata, so set it
                    ret.name = f.name
                else:
                    ret = f.read()
            return ret

    def add_format_with_hooks(self, index, format, fpath, index_is_id=False,
                              path=None, notify=True):
        npath = self.run_import_plugins(fpath, format)
        format = os.path.splitext(npath)[-1].lower().replace('.', '').upper()
        stream = lopen(npath, 'rb')
        format = check_ebook_format(stream, format)
        retval = self.add_format(index, format, stream,
                               index_is_id=index_is_id, path=path, notify=notify)
        run_plugins_on_postimport(self, id, format)
        return retval

    def add_format(self, index, format, stream, index_is_id=False, path=None,
            notify=True, replace=True, copy_function=None):
        id = index if index_is_id else self.id(index)
        if not format: format = ''
        self.format_metadata_cache[id].pop(format.upper(), None)
        name = self.format_filename_cache[id].get(format.upper(), None)
        if path is None:
            path = os.path.join(self.library_path, self.path(id, index_is_id=True))
        if name and not replace:
            return False
        name = self.construct_file_name(id)
        ext = ('.' + format.lower()) if format else ''
        dest = os.path.join(path, name+ext)
        pdir = os.path.dirname(dest)
        if not os.path.exists(pdir):
            os.makedirs(pdir)
        size = 0
        if copy_function is not None:
            copy_function(dest)
            size = os.path.getsize(dest)
        else:
            if (not getattr(stream, 'name', False) or not samefile(dest,
                stream.name)):
                with lopen(dest, 'wb') as f:
                    shutil.copyfileobj(stream, f)
                    size = f.tell()
            elif os.path.exists(dest):
                size = os.path.getsize(dest)
        self.conn.execute('INSERT OR REPLACE INTO data (book,format,uncompressed_size,name) VALUES (?,?,?,?)',
                          (id, format.upper(), size, name))
        self.update_last_modified([id], commit=False)
        self.conn.commit()
        self.format_filename_cache[id][format.upper()] = name
        self.refresh_ids([id])
        if notify:
            self.notify('metadata', [id])
        return True

    def save_original_format(self, book_id, fmt, notify=True):
        fmt = fmt.upper()
        if 'ORIGINAL' in fmt:
            raise ValueError('Cannot save original of an original fmt')
        opath = self.format_abspath(book_id, fmt, index_is_id=True)
        if opath is None:
            return False
        nfmt = 'ORIGINAL_'+fmt
        with lopen(opath, 'rb') as f:
            return self.add_format(book_id, nfmt, f, index_is_id=True, notify=notify)

    def original_fmt(self, book_id, fmt):
        fmt = fmt
        nfmt = ('ORIGINAL_%s'%fmt).upper()
        opath = self.format_abspath(book_id, nfmt, index_is_id=True)
        return fmt if opath is None else nfmt

    def delete_book(self, id, notify=True, commit=True, permanent=False,
            do_clean=True):
        '''
        Removes book from the result cache and the underlying database.
        If you set commit to False, you must call clean() manually afterwards
        '''
        try:
            path = os.path.join(self.library_path, self.path(id, index_is_id=True))
        except:
            path = None
        if path and os.path.exists(path):
            self.rmtree(path, permanent=permanent)
            parent = os.path.dirname(path)
            if len(os.listdir(parent)) == 0:
                self.rmtree(parent, permanent=permanent)
        self.conn.execute('DELETE FROM books WHERE id=?', (id,))
        if commit:
            self.conn.commit()
            if do_clean:
                self.clean()
        self.data.books_deleted([id])
        if notify:
            self.notify('delete', [id])

    def remove_format(self, index, format, index_is_id=False, notify=True,
                      commit=True, db_only=False):
        id = index if index_is_id else self.id(index)
        if not format: format = ''
        self.format_metadata_cache[id].pop(format.upper(), None)
        name = self.format_filename_cache[id].get(format.upper(), None)
        if name:
            if not db_only:
                try:
                    path = self.format_abspath(id, format, index_is_id=True)
                    if path:
                        delete_file(path)
                except:
                    traceback.print_exc()
            self.format_filename_cache[id].pop(format.upper(), None)
            self.conn.execute('DELETE FROM data WHERE book=? AND format=?', (id, format.upper()))
            if commit:
                self.conn.commit()
            self.refresh_ids([id])
            if notify:
                self.notify('metadata', [id])

    def clean_standard_field(self, field, commit=False):
        # Don't bother with validity checking. Let the exception fly out so
        # we can see what happened
        def doit(table, ltable_col):
            st = ('DELETE FROM books_%s_link WHERE (SELECT COUNT(id) '
                    'FROM books WHERE id=book) < 1;')%table
            self.conn.execute(st)
            st = ('DELETE FROM %(table)s WHERE (SELECT COUNT(id) '
                    'FROM books_%(table)s_link WHERE '
                    '%(ltable_col)s=%(table)s.id) < 1;') % dict(
                            table=table, ltable_col=ltable_col)
            self.conn.execute(st)

        fm = self.field_metadata[field]
        doit(fm['table'], fm['link_column'])
        if commit:
            self.conn.commit()

    def clean(self):
        '''
        Remove orphaned entries.
        '''
        def doit(ltable, table, ltable_col):
            st = ('DELETE FROM books_%s_link WHERE (SELECT COUNT(id) '
                    'FROM books WHERE id=book) < 1;')%ltable
            self.conn.execute(st)
            st = ('DELETE FROM %(table)s WHERE (SELECT COUNT(id) '
                    'FROM books_%(ltable)s_link WHERE '
                    '%(ltable_col)s=%(table)s.id) < 1;') % dict(
                            ltable=ltable, table=table, ltable_col=ltable_col)
            self.conn.execute(st)

        for ltable, table, ltable_col in [
                ('authors', 'authors', 'author'),
                ('publishers', 'publishers', 'publisher'),
                ('tags', 'tags', 'tag'),
                ('series', 'series', 'series'),
                ('languages', 'languages', 'lang_code'),
                ]:
            doit(ltable, table, ltable_col)

        for id_, tag in self.conn.get('SELECT id, name FROM tags', all=True):
            if not tag.strip():
                self.conn.execute('DELETE FROM books_tags_link WHERE tag=?',
                        (id_,))
                self.conn.execute('DELETE FROM tags WHERE id=?', (id_,))
        self.clean_custom()
        self.conn.commit()

    def get_books_for_category(self, category, id_):
        ans = set([])

        if category not in self.field_metadata:
            return ans

        field = self.field_metadata[category]
        if field['datatype'] == 'composite':
            dex = field['rec_index']
            for book in self.data.iterall():
                if field['is_multiple']:
                    vals = [v.strip() for v in
                            book[dex].split(field['is_multiple']['cache_to_list'])
                            if v.strip()]
                    if id_ in vals:
                        ans.add(book[0])
                elif book[dex] == id_:
                    ans.add(book[0])
            return ans

        ans = self.conn.get(
                'SELECT book FROM books_{tn}_link WHERE {col}=?'.format(
                    tn=field['table'], col=field['link_column']), (id_,))
        return set(x[0] for x in ans)

########## data structures for get_categories

    CATEGORY_SORTS = CATEGORY_SORTS
    MATCH_TYPE = ('any', 'all')

    class TCat_Tag(object):

        def __init__(self, name, sort):
            self.n = name
            self.s = sort
            self.c  = 0
            self.id_set = set()
            self.rt = 0
            self.rc = 0
            self.id = None

        def set_all(self, c, rt, rc, id):
            self.c  = c
            self.rt = rt
            self.rc = rc
            self.id = id

        def __str__(self):
            return unicode(self)

        def __unicode__(self):
            return 'n=%s s=%s c=%d rt=%d rc=%d id=%s'%\
                            (self.n, self.s, self.c, self.rt, self.rc, self.id)

    def clean_user_categories(self):
        user_cats = self.prefs.get('user_categories', {})
        new_cats = {}
        for k in user_cats:
            comps = [c.strip() for c in k.split('.') if c.strip()]
            if len(comps) == 0:
                i = 1
                while True:
                    if unicode(i) not in user_cats:
                        new_cats[unicode(i)] = user_cats[k]
                        break
                    i += 1
            else:
                new_cats['.'.join(comps)] = user_cats[k]
        try:
            if new_cats != user_cats:
                self.prefs.set('user_categories', new_cats)
        except:
            pass
        return new_cats

    def get_categories(self, sort='name', ids=None, icon_map=None):
        #start = last = time.clock()
        if icon_map is not None and type(icon_map) != TagsIcons:
            raise TypeError('icon_map passed to get_categories must be of type TagIcons')
        if sort not in self.CATEGORY_SORTS:
            raise ValueError('sort ' + sort + ' not a valid value')

        self.books_list_filter.change([] if not ids else ids)
        id_filter = None if ids is None else frozenset(ids)

        tb_cats = self.field_metadata
        tcategories = {}
        tids = {}
        md = []

        # First, build the maps. We need a category->items map and an
        # item -> (item_id, sort_val) map to use in the books loop
        for category in tb_cats.iterkeys():
            cat = tb_cats[category]
            if not cat['is_category'] or cat['kind'] in ['user', 'search'] \
                    or category in ['news', 'formats'] or cat.get('is_csp',
                            False):
                continue
            # Get the ids for the item values
            if not cat['is_custom']:
                funcs = {
                        'authors'  : self.get_authors_with_ids,
                        'series'   : self.get_series_with_ids,
                        'publisher': self.get_publishers_with_ids,
                        'tags'     : self.get_tags_with_ids,
                        'languages': self.get_languages_with_ids,
                        'rating'   : self.get_ratings_with_ids,
                    }
                func = funcs.get(category, None)
                if func:
                    list = func()
                else:
                    raise ValueError(category + ' has no get with ids function')
            else:
                list = self.get_custom_items_with_ids(label=cat['label'])
            tids[category] = {}
            if category == 'authors':
                for l in list:
                    (id, val, sort_val) = (l[0], l[1], l[2])
                    tids[category][val] = (id, sort_val)
            elif category == 'languages':
                for l in list:
                    id, val = l[0], calibre_langcode_to_name(l[1])
                    tids[category][l[1]] = (id, val)
            elif cat['datatype'] == 'series':
                for l in list:
                    (id, val) = (l[0], l[1])
                    tids[category][val] = (id, title_sort(val))
            elif cat['datatype'] == 'rating':
                for l in list:
                    (id, val) = (l[0], l[1])
                    tids[category][val] = (id, '{0:05.2f}'.format(val))
            elif cat['datatype'] == 'text' and cat['is_multiple'] and \
                            cat['display'].get('is_names', False):
                    for l in list:
                        (id, val) = (l[0], l[1])
                        tids[category][val] = (id, author_to_author_sort(val))
            else:
                for l in list:
                    (id, val) = (l[0], l[1])
                    tids[category][val] = (id, val)
            # add an empty category to the category map
            tcategories[category] = {}
            # create a list of category/field_index for the books scan to use.
            # This saves iterating through field_metadata for each book
            md.append((category, cat['rec_index'],
                       cat['is_multiple'].get('cache_to_list', None), False))

        for category in tb_cats.iterkeys():
            cat = tb_cats[category]
            if cat['datatype'] == 'composite' and \
                                cat['display'].get('make_category', False):
                tids[category] = {}
                tcategories[category] = {}
                md.append((category, cat['rec_index'],
                           cat['is_multiple'].get('cache_to_list', None),
                           cat['datatype'] == 'composite'))
        #print 'end phase "collection":', time.clock() - last, 'seconds'
        #last = time.clock()

        # Now scan every book looking for category items.
        # Code below is duplicated because it shaves off 10% of the loop time
        id_dex = self.FIELD_MAP['id']
        rating_dex = self.FIELD_MAP['rating']
        tag_class = LibraryDatabase2.TCat_Tag
        for book in self.data.iterall():
            if id_filter is not None and book[id_dex] not in id_filter:
                continue
            rating = book[rating_dex]
            # We kept track of all possible category field_map positions above
            for (cat, dex, mult, is_comp) in md:
                if not book[dex]:
                    continue
                tid_cat = tids[cat]
                tcats_cat = tcategories[cat]
                if not mult:
                    val = book[dex]
                    if is_comp:
                        item = tcats_cat.get(val, None)
                        if not item:
                            item = tag_class(val, val)
                            tcats_cat[val] = item
                        item.c += 1
                        item.id = val
                        if rating > 0:
                            item.rt += rating
                            item.rc += 1
                        continue
                    try:
                        (item_id, sort_val) = tid_cat[val] # let exceptions fly
                        item = tcats_cat.get(val, None)
                        if not item:
                            item = tag_class(val, sort_val)
                            tcats_cat[val] = item
                        item.c += 1
                        item.id_set.add(book[0])
                        item.id = item_id
                        if rating > 0:
                            item.rt += rating
                            item.rc += 1
                    except:
                        prints('get_categories: item', val, 'is not in', cat, 'list!')
                else:
                    vals = book[dex].split(mult)
                    if is_comp:
                        vals = [v.strip() for v in vals if v.strip()]
                        for val in vals:
                            if val not in tid_cat:
                                tid_cat[val] = (val, val)
                    for val in vals:
                        try:
                            (item_id, sort_val) = tid_cat[val] # let exceptions fly
                            item = tcats_cat.get(val, None)
                            if not item:
                                item = tag_class(val, sort_val)
                                tcats_cat[val] = item
                            item.c += 1
                            item.id_set.add(book[0])
                            item.id = item_id
                            if rating > 0:
                                item.rt += rating
                                item.rc += 1
                        except:
                            prints('get_categories: item', val, 'is not in', cat, 'list!')

        #print 'end phase "books":', time.clock() - last, 'seconds'
        #last = time.clock()

        # Now do news
        tcategories['news'] = {}
        cat = tb_cats['news']
        tn = cat['table']
        cn = cat['column']
        if ids is None:
            query = '''SELECT id, {0}, count, avg_rating, sort
                       FROM tag_browser_{1}'''.format(cn, tn)
        else:
            query = '''SELECT id, {0}, count, avg_rating, sort
                       FROM tag_browser_filtered_{1}'''.format(cn, tn)
        # results will be sorted later
        data = self.conn.get(query)
        for r in data:
            item = LibraryDatabase2.TCat_Tag(r[1], r[1])
            item.set_all(c=r[2], rt=r[2]*r[3], rc=r[2], id=r[0])
            tcategories['news'][r[1]] = item

        #print 'end phase "news":', time.clock() - last, 'seconds'
        #last = time.clock()

        # Build the real category list by iterating over the temporary copy
        # and building the Tag instances.
        categories = {}
        tag_class = Tag
        for category in tb_cats.iterkeys():
            if category not in tcategories:
                continue
            cat = tb_cats[category]

            # prepare the place where we will put the array of Tags
            categories[category] = []

            # icon_map is not None if get_categories is to store an icon and
            # possibly a tooltip in the tag structure.
            icon = None
            label = tb_cats.key_to_label(category)
            if icon_map:
                if not tb_cats.is_custom_field(category):
                    if category in icon_map:
                        icon = icon_map[label]
                else:
                    icon = icon_map['custom:']
                    icon_map[category] = icon

            datatype = cat['datatype']
            avgr = lambda x: 0.0 if x.rc == 0 else x.rt/x.rc
            # Duplicate the build of items below to avoid using a lambda func
            # in the main Tag loop. Saves a few %
            if datatype == 'rating':
                formatter = (lambda x:u'\u2605'*int(x/2))
                avgr = lambda x : x.n
                # eliminate the zero ratings line as well as count == 0
                items = [v for v in tcategories[category].values() if v.c > 0 and v.n != 0]
            elif category == 'authors':
                # Clean up the authors strings to human-readable form
                formatter = (lambda x: x.replace('|', ','))
                items = [v for v in tcategories[category].values() if v.c > 0]
            elif category == 'languages':
                # Use a human readable language string
                formatter = calibre_langcode_to_name
                items = [v for v in tcategories[category].values() if v.c > 0]
            else:
                formatter = (lambda x:unicode(x))
                items = [v for v in tcategories[category].values() if v.c > 0]

            # sort the list
            if sort == 'name':
                kf = lambda x :sort_key(x.s)
                reverse=False
            elif sort == 'popularity':
                kf = lambda x: x.c
                reverse=True
            else:
                kf = avgr
                reverse=True
            items.sort(key=kf, reverse=reverse)

            if tweaks['categories_use_field_for_author_name'] == 'author_sort' and\
                    (category == 'authors' or
                     (cat['display'].get('is_names', False) and
                      cat['is_custom'] and cat['is_multiple'] and
                      cat['datatype'] == 'text')):
                use_sort_as_name = True
            else:
                use_sort_as_name = False
            is_editable = category not in ['news', 'rating', 'languages']
            categories[category] = [tag_class(formatter(r.n), count=r.c, id=r.id,
                                        avg=avgr(r), sort=r.s, icon=icon,
<<<<<<< HEAD
                                        tooltip=u'({0}:{1})'.format(category,
                                                                    formatter(r.n)),
=======
>>>>>>> aa256bb1
                                        category=category,
                                        id_set=r.id_set, is_editable=is_editable,
                                        use_sort_as_name=use_sort_as_name)
                                    for r in items]

        #print 'end phase "tags list":', time.clock() - last, 'seconds'
        #last = time.clock()

        # Needed for legacy databases that have multiple ratings that
        # map to n stars
        for r in categories['rating']:
            r.id_set = None
            for x in categories['rating']:
                if r.name == x.name and r.id != x.id:
                    r.count = r.count + x.count
                    categories['rating'].remove(x)
                    break

        # We delayed computing the standard formats category because it does not
        # use a view, but is computed dynamically
        categories['formats'] = []
        icon = None
        if icon_map and 'formats' in icon_map:
                icon = icon_map['formats']
        for fmt in self.conn.get('SELECT DISTINCT format FROM data'):
            fmt = fmt[0]
            if ids is not None:
                count = self.conn.get('''SELECT COUNT(id)
                                       FROM data
                                       WHERE format=? AND
                                       books_list_filter(book)''', (fmt,),
                                       all=False)
            else:
                count = self.conn.get('''SELECT COUNT(id)
                                       FROM data
                                       WHERE format=?''', (fmt,),
                                       all=False)
            if count > 0:
                categories['formats'].append(Tag(fmt, count=count, icon=icon,
                                                 category='formats', is_editable=False))

        if sort == 'popularity':
            categories['formats'].sort(key=lambda x: x.count, reverse=True)
        else: # no ratings exist to sort on
            # No need for ICU here.
            categories['formats'].sort(key = lambda x:x.name)

        # Now do identifiers. This works like formats
        categories['identifiers'] = []
        icon = None
        if icon_map and 'identifiers' in icon_map:
                icon = icon_map['identifiers']
        for ident in self.conn.get('SELECT DISTINCT type FROM identifiers'):
            ident = ident[0]
            if ids is not None:
                count = self.conn.get('''SELECT COUNT(book)
                                       FROM identifiers
                                       WHERE type=? AND
                                       books_list_filter(book)''', (ident,),
                                       all=False)
            else:
                count = self.conn.get('''SELECT COUNT(id)
                                       FROM identifiers
                                       WHERE type=?''', (ident,),
                                       all=False)
            if count > 0:
                categories['identifiers'].append(Tag(ident, count=count, icon=icon,
                                                 category='identifiers',
                                                 is_editable=False))

        if sort == 'popularity':
            categories['identifiers'].sort(key=lambda x: x.count, reverse=True)
        else: # no ratings exist to sort on
            # No need for ICU here.
            categories['identifiers'].sort(key = lambda x:x.name)

        #### Now do the user-defined categories. ####
        user_categories = dict.copy(self.clean_user_categories())

        # We want to use same node in the user category as in the source
        # category. To do that, we need to find the original Tag node. There is
        # a time/space tradeoff here. By converting the tags into a map, we can
        # do the verification in the category loop much faster, at the cost of
        # temporarily duplicating the categories lists.
        taglist = {}
        for c in categories.keys():
            taglist[c] = dict(map(lambda t:(icu_lower(t.name), t), categories[c]))

        muc = self.prefs.get('grouped_search_make_user_categories', [])
        gst = self.prefs.get('grouped_search_terms', {})
        for c in gst:
            if c not in muc:
                continue
            user_categories[c] = []
            for sc in gst[c]:
                if sc in categories.keys():
                    for t in categories[sc]:
                        user_categories[c].append([t.name, sc, 0])

        gst_icon = icon_map['gst'] if icon_map else None
        for user_cat in sorted(user_categories.keys(), key=sort_key):
            items = []
            names_seen = {}
            for (name,label,ign) in user_categories[user_cat]:
                n = icu_lower(name)
                if label in taglist and n in taglist[label]:
                    if user_cat in gst:
                        # for gst items, make copy and consolidate the tags by name.
                        if n in names_seen:
                            t = names_seen[n]
                            t.id_set |= taglist[label][n].id_set
                            t.count += taglist[label][n].count
                            t.tooltip = t.tooltip.replace(')', ', ' + label + ')')
                        else:
                            t = copy.copy(taglist[label][n])
                            t.icon = gst_icon
                            names_seen[t.name] = t
                            items.append(t)
                    else:
                        items.append(taglist[label][n])
                # else: do nothing, to not include nodes w zero counts
            cat_name = '@' + user_cat # add the '@' to avoid name collision
            # Not a problem if we accumulate entries in the icon map
            if icon_map is not None:
                icon_map[cat_name] = icon_map['user:']
            if sort == 'popularity':
                categories[cat_name] = \
                    sorted(items, key=lambda x: x.count, reverse=True)
            elif sort == 'name':
                categories[cat_name] = \
                    sorted(items, key=lambda x: sort_key(x.sort))
            else:
                categories[cat_name] = \
                    sorted(items, key=lambda x:x.avg_rating, reverse=True)

        #### Finally, the saved searches category ####
        items = []
        icon = None
        if icon_map and 'search' in icon_map:
                icon = icon_map['search']
        for srch in saved_searches().names():
            items.append(Tag(srch, tooltip=saved_searches().lookup(srch),
                             sort=srch, icon=icon, category='search',
                             is_editable=False))
        if len(items):
            if icon_map is not None:
                icon_map['search'] = icon_map['search']
            categories['search'] = items

        #print 'last phase ran in:', time.clock() - last, 'seconds'
        #print 'get_categories ran in:', time.clock() - start, 'seconds'

        return categories

    ############# End get_categories

    def tags_older_than(self, tag, delta, must_have_tag=None,
            must_have_authors=None):
        '''
        Return the ids of all books having the tag ``tag`` that are older than
        than the specified time. tag comparison is case insensitive.

        :param delta: A timedelta object or None. If None, then all ids with
        the tag are returned.
        :param must_have_tag: If not None the list of matches will be
        restricted to books that have this tag
        :param must_have_authors: A list of authors. If not None the list of
        matches will be restricted to books that have these authors (case
        insensitive).
        '''
        tag = tag.lower().strip()
        mht = must_have_tag.lower().strip() if must_have_tag else None
        now = nowf()
        tindex = self.FIELD_MAP['timestamp']
        gindex = self.FIELD_MAP['tags']
        iindex = self.FIELD_MAP['id']
        aindex = self.FIELD_MAP['authors']
        mah = must_have_authors
        if mah is not None:
            mah = [x.replace(',', '|').lower() for x in mah]
            mah = ','.join(mah)
        for r in self.data._data:
            if r is not None:
                if delta is None or (now - r[tindex]) > delta:
                    if mah:
                        authors = r[aindex] or ''
                        if authors.lower() != mah:
                            continue
                    tags = r[gindex]
                    if tags:
                        tags = [x.strip() for x in tags.lower().split(',')]
                        if tag in tags and (mht is None or mht in tags):
                            yield r[iindex]

    def get_next_series_num_for(self, series):
        series_id = None
        if series:
            series_id = self.conn.get('SELECT id from series WHERE name=?',
                (series,), all=False)
        if series_id is None:
            if isinstance(tweaks['series_index_auto_increment'], (int, float)):
                return float(tweaks['series_index_auto_increment'])
            return 1.0
        series_indices = self.conn.get(
            ('SELECT series_index FROM books WHERE id IN '
            '(SELECT book FROM books_series_link where series=?) '
            'ORDER BY series_index'),
            (series_id,))
        return self._get_next_series_num_for_list(series_indices)

    def _get_next_series_num_for_list(self, series_indices):
        if not series_indices:
            if isinstance(tweaks['series_index_auto_increment'], (int, float)):
                return float(tweaks['series_index_auto_increment'])
            return 1.0
        series_indices = [x[0] for x in series_indices]
        if tweaks['series_index_auto_increment'] == 'next':
            return floor(series_indices[-1]) + 1
        if tweaks['series_index_auto_increment'] == 'first_free':
            for i in range(1, 10000):
                if i not in series_indices:
                    return i
            # really shouldn't get here.
        if tweaks['series_index_auto_increment'] == 'next_free':
            for i in range(int(ceil(series_indices[0])), 10000):
                if i not in series_indices:
                    return i
            # really shouldn't get here.
        if tweaks['series_index_auto_increment'] == 'last_free':
            for i in range(int(ceil(series_indices[-1])), 0, -1):
                if i not in series_indices:
                    return i
            return series_indices[-1] + 1
        if isinstance(tweaks['series_index_auto_increment'], (int, float)):
            return float(tweaks['series_index_auto_increment'])
        return 1.0

    def set(self, row, column, val, allow_case_change=False):
        '''
        Convenience method for setting the title, authors, publisher, tags or
        rating
        '''
        id = self.data[row][0]
        col = self.FIELD_MAP[column]

        books_to_refresh = set()
        set_args = (row, col, val)
        if column == 'authors':
            val = string_to_authors(val)
            books_to_refresh |= self.set_authors(id, val, notify=False,
                                                 allow_case_change=allow_case_change)
        elif column == 'title':
            self.set_title(id, val, notify=False)
        elif column == 'publisher':
            books_to_refresh |= self.set_publisher(id, val, notify=False,
                                                   allow_case_change=allow_case_change)
        elif column == 'rating':
            self.set_rating(id, val, notify=False)
        elif column == 'tags':
            books_to_refresh |= \
                self.set_tags(id, [x.strip() for x in val.split(',') if x.strip()],
                    append=False, notify=False, allow_case_change=allow_case_change)
        self.data.set(*set_args)
        self.data.refresh_ids(self, [id])
        self.set_path(id, True)
        self.notify('metadata', [id])
        return books_to_refresh

    def set_metadata(self, id, mi, ignore_errors=False, set_title=True,
                     set_authors=True, commit=True, force_changes=False,
                     notify=True):
        '''
        Set metadata for the book `id` from the `Metadata` object `mi`

        Setting force_changes=True will force set_metadata to update fields even
        if mi contains empty values. In this case, 'None' is distinguished from
        'empty'. If mi.XXX is None, the XXX is not replaced, otherwise it is.
        The tags, identifiers, and cover attributes are special cases. Tags and
        identifiers cannot be set to None so then will always be replaced if
        force_changes is true. You must ensure that mi contains the values you
        want the book to have. Covers are always changed if a new cover is
        provided, but are never deleted. Also note that force_changes has no
        effect on setting title or authors.
        '''
        if callable(getattr(mi, 'to_book_metadata', None)):
            # Handle code passing in a OPF object instead of a Metadata object
            mi = mi.to_book_metadata()

        def doit(func, *args, **kwargs):
            try:
                func(*args, **kwargs)
            except:
                if ignore_errors:
                    traceback.print_exc()
                else:
                    raise

        def should_replace_field(attr):
            return (force_changes and (mi.get(attr, None) is not None)) or \
                    not mi.is_null(attr)

        path_changed = False
        if set_title and mi.title:
            self._set_title(id, mi.title)
            path_changed = True
        if set_authors:
            if not mi.authors:
                mi.authors = [_('Unknown')]
            authors = []
            for a in mi.authors:
                authors += string_to_authors(a)
            self._set_authors(id, authors)
            path_changed = True
        if path_changed:
            self.set_path(id, index_is_id=True)

        if should_replace_field('title_sort'):
            self.set_title_sort(id, mi.title_sort, notify=False, commit=False)
        if should_replace_field('author_sort'):
            doit(self.set_author_sort, id, mi.author_sort, notify=False,
                    commit=False)
        if should_replace_field('publisher'):
            doit(self.set_publisher, id, mi.publisher, notify=False,
                    commit=False)

        # Setting rating to zero is acceptable.
        if mi.rating is not None:
            doit(self.set_rating, id, mi.rating, notify=False, commit=False)
        if should_replace_field('series'):
            doit(self.set_series, id, mi.series, notify=False, commit=False)

        # force_changes has no effect on cover manipulation
        if mi.cover_data[1] is not None:
            doit(self.set_cover, id, mi.cover_data[1], commit=False)
        elif mi.cover is not None:
            if os.access(mi.cover, os.R_OK):
                with lopen(mi.cover, 'rb') as f:
                    raw = f.read()
                if raw:
                    doit(self.set_cover, id, raw, commit=False)

        # if force_changes is true, tags are always replaced because the
        # attribute cannot be set to None.
        if should_replace_field('tags'):
            doit(self.set_tags, id, mi.tags, notify=False, commit=False)

        if should_replace_field('comments'):
            doit(self.set_comment, id, mi.comments, notify=False, commit=False)

        if should_replace_field('languages'):
            doit(self.set_languages, id, mi.languages, notify=False, commit=False)

        # Setting series_index to zero is acceptable
        if mi.series_index is not None:
            doit(self.set_series_index, id, mi.series_index, notify=False,
                    commit=False)
        if should_replace_field('pubdate'):
            doit(self.set_pubdate, id, mi.pubdate, notify=False, commit=False)
        if getattr(mi, 'timestamp', None) is not None:
            doit(self.set_timestamp, id, mi.timestamp, notify=False,
                    commit=False)

        # identifiers will always be replaced if force_changes is True
        mi_idents = mi.get_identifiers()
        if force_changes:
            self.set_identifiers(id, mi_idents, notify=False, commit=False)
        elif mi_idents:
            identifiers = self.get_identifiers(id, index_is_id=True)
            for key, val in mi_idents.iteritems():
                if val and val.strip(): # Don't delete an existing identifier
                    identifiers[icu_lower(key)] = val
            self.set_identifiers(id, identifiers, notify=False, commit=False)


        user_mi = mi.get_all_user_metadata(make_copy=False)
        for key in user_mi.iterkeys():
            if key in self.field_metadata and \
                    user_mi[key]['datatype'] == self.field_metadata[key]['datatype'] and \
                    (user_mi[key]['datatype'] != 'text' or
                     user_mi[key]['is_multiple'] == self.field_metadata[key]['is_multiple']):
                val = mi.get(key, None)
                if force_changes or val is not None:
                    doit(self.set_custom, id, val=val, extra=mi.get_extra(key),
                         label=user_mi[key]['label'], commit=False, notify=False)
        if commit:
            self.conn.commit()
        if notify:
            self.notify('metadata', [id])

    def authors_sort_strings(self, id, index_is_id=False):
        '''
        Given a book, return the list of author sort strings
        for the book's authors
        '''
        id = id if index_is_id else self.id(id)
        aut_strings = self.conn.get('''
                        SELECT sort
                        FROM authors, books_authors_link as bl
                        WHERE bl.book=? and authors.id=bl.author
                        ORDER BY bl.id''', (id,))
        result = []
        for (sort,) in aut_strings:
            result.append(sort)
        return result

    # Given a book, return the map of author sort strings for the book's authors
    def authors_with_sort_strings(self, id, index_is_id=False):
        id = id if index_is_id else self.id(id)
        aut_strings = self.conn.get('''
                        SELECT authors.id, authors.name, authors.sort, authors.link
                        FROM authors, books_authors_link as bl
                        WHERE bl.book=? and authors.id=bl.author
                        ORDER BY bl.id''', (id,))
        result = []
        for (id_, author, sort, link) in aut_strings:
            result.append((id_, author.replace('|', ','), sort, link))
        return result

    # Given a book, return the author_sort string for authors of the book
    def author_sort_from_book(self, id, index_is_id=False):
        auts = self.authors_sort_strings(id, index_is_id)
        return ' & '.join(auts).replace('|', ',')

    # Given an author, return a list of books with that author
    def books_for_author(self, id_, index_is_id=False):
        id_ = id_ if index_is_id else self.id(id_)
        books = self.conn.get('''
                        SELECT bl.book
                        FROM books_authors_link as bl
                        WHERE bl.author=?''', (id_,))
        return [b[0] for b in books]

    # Given a list of authors, return the author_sort string for the authors,
    # preferring the author sort associated with the author over the computed
    # string
    def author_sort_from_authors(self, authors):
        result = []
        for aut in authors:
            r = self.conn.get('SELECT sort FROM authors WHERE name=?',
                              (aut.replace(',', '|'),), all=False)
            if r is None:
                result.append(author_to_author_sort(aut))
            else:
                result.append(r)
        return ' & '.join(result).replace('|', ',')

    def _update_author_in_cache(self, id_, ss, final_authors):
        self.conn.execute('UPDATE books SET author_sort=? WHERE id=?', (ss, id_))
        self.data.set(id_, self.FIELD_MAP['authors'],
                      ','.join([a.replace(',', '|') for a in final_authors]),
                      row_is_id=True)
        self.data.set(id_, self.FIELD_MAP['author_sort'], ss, row_is_id=True)

        aum = self.authors_with_sort_strings(id_, index_is_id=True)
        self.data.set(id_, self.FIELD_MAP['au_map'],
            ':#:'.join([':::'.join((au.replace(',', '|'), aus, aul))
                                            for (_, au, aus, aul) in aum]),
            row_is_id=True)

    def _set_authors(self, id, authors, allow_case_change=False):
        if not authors:
            authors = [_('Unknown')]
        self.conn.execute('DELETE FROM books_authors_link WHERE book=?',(id,))
        books_to_refresh = set([])
        final_authors = []
        for a in authors:
            case_change = False
            if not a:
                continue
            a = a.strip().replace(',', '|')
            if not isinstance(a, unicode):
                a = a.decode(preferred_encoding, 'replace')
            aus = self.conn.get('SELECT id, name, sort FROM authors WHERE name=?', (a,))
            if aus:
                aid, name, sort = aus[0]
                # Handle change of case
                if name != a:
                    if allow_case_change:
                        ns = author_to_author_sort(a.replace('|', ','))
                        if strcmp(sort, ns) == 0:
                            sort = ns
                        self.conn.execute('''UPDATE authors SET name=?, sort=?
                                             WHERE id=?''', (a, sort, aid))
                        case_change = True
                    else:
                        a = name
            else:
                aid = self.conn.execute('''INSERT INTO authors(name)
                                           VALUES (?)''', (a,)).lastrowid
            final_authors.append(a.replace('|', ','))
            try:
                self.conn.execute('''INSERT INTO books_authors_link(book, author)
                                     VALUES (?,?)''', (id, aid))
            except IntegrityError: # Sometimes books specify the same author twice in their metadata
                pass
            if case_change:
                bks = self.conn.get('''SELECT book FROM books_authors_link
                                       WHERE author=?''', (aid,))
                books_to_refresh |= set([bk[0] for bk in bks])
                for bk in books_to_refresh:
                    ss = self.author_sort_from_book(id, index_is_id=True)
                    aus = self.author_sort(bk, index_is_id=True)
                    if strcmp(aus, ss) ==  0:
                        self._update_author_in_cache(bk, ss, final_authors)
        # This can repeat what was done above in rare cases. Let it.
        ss = self.author_sort_from_book(id, index_is_id=True)
        self._update_author_in_cache(id, ss, final_authors)
        self.clean_standard_field('authors', commit=True)
        return books_to_refresh

    def windows_check_if_files_in_use(self, book_id):
        '''
        Raises an EACCES IOError if any of the files in the folder of book_id
        are opened in another program on windows.
        '''
        if iswindows:
            path = self.path(book_id, index_is_id=True)
            if path:
                spath = os.path.join(self.library_path, *path.split('/'))
                wam = None
                if os.path.exists(spath):
                    try:
                        wam = WindowsAtomicFolderMove(spath)
                    finally:
                        if wam is not None:
                            wam.close_handles()

    def set_authors(self, id, authors, notify=True, commit=True,
                    allow_case_change=False):
        '''
        Note that even if commit is False, the db will still be committed to
        because this causes the location of files to change

        :param authors: A list of authors.
        '''
        self.windows_check_if_files_in_use(id)
        books_to_refresh = self._set_authors(id, authors,
                                             allow_case_change=allow_case_change)
        self.dirtied(set([id])|books_to_refresh, commit=False)
        if commit:
            self.conn.commit()
        self.set_path(id, index_is_id=True)
        if notify:
            self.notify('metadata', [id])
        return books_to_refresh

    def set_title_sort(self, id, title_sort_, notify=True, commit=True):
        if not title_sort_:
            return False
        if isbytestring(title_sort_):
            title_sort_ = title_sort_.decode(preferred_encoding, 'replace')
        self.conn.execute('UPDATE books SET sort=? WHERE id=?', (title_sort_, id))
        self.data.set(id, self.FIELD_MAP['sort'], title_sort_, row_is_id=True)
        self.dirtied([id], commit=False)
        if commit:
            self.conn.commit()
        if notify:
            self.notify('metadata', [id])
        return True

    def _set_title(self, id, title):
        if not title:
            return False
        if isbytestring(title):
            title = title.decode(preferred_encoding, 'replace')
        old_title = self.title(id, index_is_id=True)
        # We cannot check if old_title == title as previous code might have
        # already updated the cache
        only_case_change = icu_lower(old_title) == icu_lower(title)
        self.conn.execute('UPDATE books SET title=? WHERE id=?', (title, id))
        self.data.set(id, self.FIELD_MAP['title'], title, row_is_id=True)
        if only_case_change:
            # SQLite update trigger will not update sort on a case change
            self.conn.execute('UPDATE books SET sort=? WHERE id=?',
                    (title_sort(title), id))
        ts = self.conn.get('SELECT sort FROM books WHERE id=?', (id,),
                all=False)
        if ts:
            self.data.set(id, self.FIELD_MAP['sort'], ts, row_is_id=True)
        return True

    def set_title(self, id, title, notify=True, commit=True):
        '''
        Note that even if commit is False, the db will still be committed to
        because this causes the location of files to change
        '''
        self.windows_check_if_files_in_use(id)
        if not self._set_title(id, title):
            return
        self.set_path(id, index_is_id=True)
        self.dirtied([id], commit=False)
        if commit:
            self.conn.commit()
        if notify:
            self.notify('metadata', [id])

    def set_languages(self, book_id, languages, notify=True, commit=True):
        self.conn.execute(
            'DELETE FROM books_languages_link WHERE book=?', (book_id,))
        self.conn.execute('''DELETE FROM languages WHERE (SELECT COUNT(id)
                                 FROM books_languages_link WHERE
                                 books_languages_link.lang_code=languages.id) < 1''')

        books_to_refresh = set([book_id])
        final_languages = []
        for l in languages:
            lc = canonicalize_lang(l)
            if not lc or lc in final_languages or lc in ('und', 'zxx', 'mis',
                    'mul'):
                continue
            final_languages.append(lc)
            lc_id = self.conn.get('SELECT id FROM languages WHERE lang_code=?',
                    (lc,), all=False)
            if lc_id is None:
                lc_id = self.conn.execute('''INSERT INTO languages(lang_code)
                                           VALUES (?)''', (lc,)).lastrowid
            self.conn.execute('''INSERT INTO books_languages_link(book, lang_code)
                                     VALUES (?,?)''', (book_id, lc_id))
        self.dirtied(books_to_refresh, commit=False)
        if commit:
            self.conn.commit()
        self.data.set(book_id, self.FIELD_MAP['languages'],
                u','.join(final_languages), row_is_id=True)
        if notify:
            self.notify('metadata', [book_id])
        return books_to_refresh

    def set_timestamp(self, id, dt, notify=True, commit=True):
        if dt:
            self.conn.execute('UPDATE books SET timestamp=? WHERE id=?', (dt, id))
            self.data.set(id, self.FIELD_MAP['timestamp'], dt, row_is_id=True)
            self.dirtied([id], commit=False)
            if commit:
                self.conn.commit()
            if notify:
                self.notify('metadata', [id])

    def set_pubdate(self, id, dt, notify=True, commit=True):
        if not dt:
            dt = UNDEFINED_DATE
        if isinstance(dt, basestring):
            dt = parse_only_date(dt)
        self.conn.execute('UPDATE books SET pubdate=? WHERE id=?', (dt, id))
        self.data.set(id, self.FIELD_MAP['pubdate'], dt, row_is_id=True)
        self.dirtied([id], commit=False)
        if commit:
            self.conn.commit()
        if notify:
            self.notify('metadata', [id])


    def set_publisher(self, id, publisher, notify=True, commit=True,
                      allow_case_change=False):
        self.conn.execute('DELETE FROM books_publishers_link WHERE book=?',(id,))
        self.conn.execute('''DELETE FROM publishers WHERE (SELECT COUNT(id)
                             FROM books_publishers_link
                             WHERE publisher=publishers.id) < 1''')
        books_to_refresh = set([])
        if publisher:
            case_change = False
            if not isinstance(publisher, unicode):
                publisher = publisher.decode(preferred_encoding, 'replace')
            pubx = self.conn.get('''SELECT id,name from publishers
                                    WHERE name=?''', (publisher,))
            if pubx:
                aid, cur_name = pubx[0]
                if publisher != cur_name:
                    if allow_case_change:
                        self.conn.execute('''UPDATE publishers SET name=?
                                         WHERE id=?''', (publisher, aid))
                        case_change = True
                    else:
                        publisher = cur_name
            else:
                aid = self.conn.execute('''INSERT INTO publishers(name)
                                           VALUES (?)''', (publisher,)).lastrowid
            self.conn.execute('''INSERT INTO books_publishers_link(book, publisher)
                                 VALUES (?,?)''', (id, aid))
            if case_change:
                bks = self.conn.get('''SELECT book FROM books_publishers_link
                                       WHERE publisher=?''', (aid,))
                books_to_refresh |= set([bk[0] for bk in bks])
        self.dirtied(set([id])|books_to_refresh, commit=False)
        if commit:
            self.conn.commit()
        self.data.set(id, self.FIELD_MAP['publisher'], publisher, row_is_id=True)
        if notify:
            self.notify('metadata', [id])
        return books_to_refresh

    def set_uuid(self, id, uuid, notify=True, commit=True):
        if uuid:
            self.conn.execute('UPDATE books SET uuid=? WHERE id=?', (uuid, id))
            self.data.set(id, self.FIELD_MAP['uuid'], uuid, row_is_id=True)
            self.dirtied([id], commit=False)
            if commit:
                self.conn.commit()
            if notify:
                self.notify('metadata', [id])

    def get_id_from_uuid(self, uuid):
        if uuid:
            return self.conn.get('SELECT id FROM books WHERE uuid=?', (uuid,),
                                 all=False)

    # Convenience methods for tags_list_editor
    # Note: we generally do not need to refresh_ids because library_view will
    # refresh everything.

    def get_ratings_with_ids(self):
        result = self.conn.get('SELECT id,rating FROM ratings')
        if not result:
            return []
        return result

    def dirty_books_referencing(self, field, id, commit=True):
        # Get the list of books to dirty -- all books that reference the item
        table = self.field_metadata[field]['table']
        link = self.field_metadata[field]['link_column']
        bks = self.conn.get(
            'SELECT book from books_{0}_link WHERE {1}=?'.format(table, link),
            (id,))
        books = []
        for (book_id,) in bks:
            books.append(book_id)
        self.dirtied(books, commit=commit)

    def get_tags_with_ids(self):
        result = self.conn.get('SELECT id,name FROM tags')
        if not result:
            return []
        return result

    def get_languages_with_ids(self):
        result = self.conn.get('SELECT id,lang_code FROM languages')
        if not result:
            return []
        return result

    def rename_tag(self, old_id, new_name):
        # It is possible that new_name is in fact a set of names. Split it on
        # comma to find out. If it is, then rename the first one and append the
        # rest
        new_names = [t.strip() for t in new_name.strip().split(',') if t.strip()]
        new_name = new_names[0]
        new_names = new_names[1:]

        # get the list of books that reference the tag being changed
        books = self.conn.get('''SELECT book from books_tags_link
                                 WHERE tag=?''', (old_id,))
        books = [b[0] for b in books]

        new_id = self.conn.get(
                    '''SELECT id from tags
                       WHERE name=?''', (new_name,), all=False)
        if new_id is None or old_id == new_id:
            # easy cases. Simply rename the tag. Do it even if equal, in case
            # there is a change of case
            self.conn.execute('''UPDATE tags SET name=?
                                 WHERE id=?''', (new_name, old_id))
            new_id = old_id
        else:
            # It is possible that by renaming a tag, the tag will appear
            # twice on a book. This will throw an integrity error, aborting
            # all the changes. To get around this, we first delete any links
            # to the new_id from books referencing the old_id, so that
            # renaming old_id to new_id will be unique on the book
            for book_id in books:
                self.conn.execute('''DELETE FROM books_tags_link
                                     WHERE book=? and tag=?''', (book_id, new_id))

            # Change the link table to point at the new tag
            self.conn.execute('''UPDATE books_tags_link SET tag=?
                                 WHERE tag=?''',(new_id, old_id,))
            # Get rid of the no-longer used publisher
            self.conn.execute('DELETE FROM tags WHERE id=?', (old_id,))

        if new_names:
            # have some left-over names to process. Add them to the book.
            for book_id in books:
                self.set_tags(book_id, new_names, append=True, notify=False,
                              commit=False)
        self.dirtied(books, commit=False)
        self.clean_standard_field('tags', commit=False)
        self.conn.commit()

    def delete_tag_using_id(self, id):
        self.dirty_books_referencing('tags', id, commit=False)
        self.conn.execute('DELETE FROM books_tags_link WHERE tag=?', (id,))
        self.conn.execute('DELETE FROM tags WHERE id=?', (id,))
        self.conn.commit()

    def get_series_with_ids(self):
        result = self.conn.get('SELECT id,name FROM series')
        if not result:
            return []
        return result

    def rename_series(self, old_id, new_name, change_index=True):
        new_name = new_name.strip()
        new_id = self.conn.get(
                    '''SELECT id from series
                       WHERE name=?''', (new_name,), all=False)
        if new_id is None or old_id == new_id:
            new_id = old_id
            self.conn.execute('UPDATE series SET name=? WHERE id=?',
                              (new_name, old_id))
        else:
            # New series exists. Must update the link, then assign a
            # new series index to each of the books.

            if change_index:
                # Get the list of books where we must update the series index
                books = self.conn.get('''SELECT books.id
                                         FROM books, books_series_link as lt
                                         WHERE books.id = lt.book AND lt.series=?
                                         ORDER BY books.series_index''', (old_id,))
            # Now update the link table
            self.conn.execute('''UPDATE books_series_link
                                 SET series=?
                                 WHERE series=?''',(new_id, old_id,))
            if change_index and tweaks['series_index_auto_increment'] != 'no_change':
                # Now set the indices
                for (book_id,) in books:
                    # Get the next series index
                    index = self.get_next_series_num_for(new_name)
                    self.conn.execute('''UPDATE books
                                         SET series_index=?
                                         WHERE id=?''',(index, book_id,))
        self.dirty_books_referencing('series', new_id, commit=False)
        self.clean_standard_field('series', commit=False)
        self.conn.commit()

    def delete_series_using_id(self, id):
        self.dirty_books_referencing('series', id, commit=False)
        books = self.conn.get('SELECT book from books_series_link WHERE series=?', (id,))
        self.conn.execute('DELETE FROM books_series_link WHERE series=?', (id,))
        self.conn.execute('DELETE FROM series WHERE id=?', (id,))
        for (book_id,) in books:
            self.conn.execute('UPDATE books SET series_index=1.0 WHERE id=?', (book_id,))
        self.conn.commit()

    def get_publishers_with_ids(self):
        result = self.conn.get('SELECT id,name FROM publishers')
        if not result:
            return []
        return result

    def rename_publisher(self, old_id, new_name):
        new_name = new_name.strip()
        new_id = self.conn.get(
                    '''SELECT id from publishers
                       WHERE name=?''', (new_name,), all=False)
        if new_id is None or old_id == new_id:
            new_id = old_id
            # New name doesn't exist. Simply change the old name
            self.conn.execute('UPDATE publishers SET name=? WHERE id=?', \
                              (new_name, old_id))
        else:
            # Change the link table to point at the new one
            self.conn.execute('''UPDATE books_publishers_link
                                 SET publisher=?
                                 WHERE publisher=?''',(new_id, old_id,))
            # Get rid of the no-longer used publisher
            self.conn.execute('DELETE FROM publishers WHERE id=?', (old_id,))
        self.dirty_books_referencing('publisher', new_id, commit=False)
        self.clean_standard_field('publisher', commit=False)
        self.conn.commit()

    def delete_publisher_using_id(self, old_id):
        self.dirty_books_referencing('publisher', old_id, commit=False)
        self.conn.execute('''DELETE FROM books_publishers_link
                             WHERE publisher=?''', (old_id,))
        self.conn.execute('DELETE FROM publishers WHERE id=?', (old_id,))
        self.conn.commit()

    def get_authors_with_ids(self):
        result = self.conn.get('SELECT id,name,sort,link FROM authors')
        if not result:
            return []
        return result

    def get_author_id(self, author):
        author = author.replace(',', '|')
        result = self.conn.get('SELECT id FROM authors WHERE name=?',
                               (author,), all=False)
        return result

    def set_link_field_for_author(self, aid, link, commit=True, notify=False):
        if not link:
            link = ''
        self.conn.execute('UPDATE authors SET link=? WHERE id=?', (link.strip(), aid))
        if commit:
            self.conn.commit()

    def set_sort_field_for_author(self, old_id, new_sort, commit=True, notify=False):
        self.conn.execute('UPDATE authors SET sort=? WHERE id=?', \
                              (new_sort.strip(), old_id))
        if commit:
            self.conn.commit()
        # Now change all the author_sort fields in books by this author
        bks = self.conn.get('SELECT book from books_authors_link WHERE author=?', (old_id,))
        for (book_id,) in bks:
            ss = self.author_sort_from_book(book_id, index_is_id=True)
            self.set_author_sort(book_id, ss, notify=notify, commit=commit)

    def rename_author(self, old_id, new_name):
        # Make sure that any commas in new_name are changed to '|'!
        new_name = new_name.replace(',', '|').strip()
        if not new_name:
            new_name = _('Unknown')

        # Get the list of books we must fix up, one way or the other
        # Save the list so we can use it twice
        bks = self.conn.get('SELECT book from books_authors_link WHERE author=?', (old_id,))
        books = []
        for (book_id,) in bks:
            books.append(book_id)

        # check if the new author already exists
        new_id = self.conn.get('SELECT id from authors WHERE name=?',
                                (new_name,), all=False)
        if new_id is None or old_id == new_id:
            # No name clash. Go ahead and update the author's name
            self.conn.execute('UPDATE authors SET name=? WHERE id=?',
                              (new_name, old_id))
        else:
            # First check for the degenerate case -- changing a value to itself.
            # Update it in case there is a change of case, but do nothing else
            if old_id == new_id:
                self.conn.execute('UPDATE authors SET name=? WHERE id=?',
                              (new_name, old_id))
                self.conn.commit()
                return new_id
            # Author exists. To fix this, we must replace all the authors
            # instead of replacing the one. Reason: db integrity checks can stop
            # the rename process, which would leave everything half-done. We
            # can't do it the same way as tags (delete and add) because author
            # order is important.

            for book_id in books:
                # Get the existing list of authors
                authors = self.conn.get('''
                    SELECT author from books_authors_link
                    WHERE book=?
                    ORDER BY id''',(book_id,))

                # unpack the double-list structure, replacing the old author
                # with the new one while we are at it
                for i,aut in enumerate(authors):
                    authors[i] = aut[0] if aut[0] != old_id else new_id
                # Delete the existing authors list
                self.conn.execute('''DELETE FROM books_authors_link
                                     WHERE book=?''',(book_id,))
                # Change the authors to the new list
                for aid in authors:
                    try:
                        self.conn.execute('''
                            INSERT INTO books_authors_link(book, author)
                            VALUES (?,?)''', (book_id, aid))
                    except IntegrityError:
                        # Sometimes books specify the same author twice in their
                        # metadata. Ignore it.
                        pass
            # Now delete the old author from the DB
            self.conn.execute('DELETE FROM authors WHERE id=?', (old_id,))
        self.dirtied(books, commit=False)
        self.conn.commit()
        # the authors are now changed, either by changing the author's name
        # or replacing the author in the list. Now must fix up the books.
        for book_id in books:
            # First, must refresh the cache to see the new authors
            self.data.refresh_ids(self, [book_id])
            # now fix the filesystem paths
            self.set_path(book_id, index_is_id=True)
            # Next fix the author sort. Reset it to the default
            ss = self.author_sort_from_book(book_id, index_is_id=True)
            self.set_author_sort(book_id, ss)
            # the caller will do a general refresh, so we don't need to
            # do one here
        return new_id

    # end convenience methods

    def get_tags(self, id):
        result = self.conn.get(
        'SELECT name FROM tags WHERE id IN (SELECT tag FROM books_tags_link WHERE book=?)',
        (id,), all=True)
        if not result:
            return set([])
        return set([r[0] for r in result])

    @classmethod
    def cleanup_tags(cls, tags):
        tags = [x.strip().replace(',', ';') for x in tags if x.strip()]
        tags = [x.decode(preferred_encoding, 'replace') \
                    if isbytestring(x) else x for x in tags]
        tags = [u' '.join(x.split()) for x in tags]
        ans, seen = [], set([])
        for tag in tags:
            if tag.lower() not in seen:
                seen.add(tag.lower())
                ans.append(tag)
        return ans

    def remove_all_tags(self, ids, notify=False, commit=True):
        self.conn.executemany(
            'DELETE FROM books_tags_link WHERE book=?', [(x,) for x in ids])
        self.dirtied(ids, commit=False)
        if commit:
            self.conn.commit()

        for x in ids:
            self.data.set(x, self.FIELD_MAP['tags'], '', row_is_id=True)
        if notify:
            self.notify('metadata', ids)

    def bulk_modify_tags(self, ids, add=[], remove=[], notify=False):
        add = self.cleanup_tags(add)
        remove = self.cleanup_tags(remove)
        remove = set(remove) - set(add)
        if not ids or (not add and not remove):
            return

        # Add tags that do not already exist into the tag table
        all_tags = self.all_tags()
        lt = [t.lower() for t in all_tags]
        new_tags = [t for t in add if t.lower() not in lt]
        if new_tags:
            self.conn.executemany('INSERT INTO tags(name) VALUES (?)', [(x,) for x in
                new_tags])

        # Create the temporary tables to store the ids for books and tags
        # to be operated on
        tables = ('temp_bulk_tag_edit_books', 'temp_bulk_tag_edit_add',
                    'temp_bulk_tag_edit_remove')
        drops = '\n'.join(['DROP TABLE IF EXISTS %s;'%t for t in tables])
        creates = '\n'.join(['CREATE TEMP TABLE %s(id INTEGER PRIMARY KEY);'%t
                for t in tables])
        self.conn.executescript(drops + creates)

        # Populate the books temp table
        self.conn.executemany(
            'INSERT INTO temp_bulk_tag_edit_books VALUES (?)',
                [(x,) for x in ids])

        # Populate the add/remove tags temp tables
        for table, tags in enumerate([add, remove]):
            if not tags:
                continue
            table = tables[table+1]
            insert = ('INSERT INTO %s(id) SELECT tags.id FROM tags WHERE name=?'
                     ' COLLATE PYNOCASE LIMIT 1')
            self.conn.executemany(insert%table, [(x,) for x in tags])

        if remove:
            self.conn.execute(
              '''DELETE FROM books_tags_link WHERE
                    book IN (SELECT id FROM %s) AND
                    tag IN (SELECT id FROM %s)'''
              % (tables[0], tables[2]))

        if add:
            self.conn.execute(
            '''
            INSERT OR REPLACE INTO books_tags_link(book, tag) SELECT {0}.id, {1}.id FROM
            {0}, {1}
            '''.format(tables[0], tables[1])
            )
        self.conn.executescript(drops)
        self.dirtied(ids, commit=False)
        self.conn.commit()

        for x in ids:
            tags = u','.join(self.get_tags(x))
            self.data.set(x, self.FIELD_MAP['tags'], tags, row_is_id=True)
        if notify:
            self.notify('metadata', ids)

    def commit(self):
        self.conn.commit()

    def set_tags(self, id, tags, append=False, notify=True, commit=True,
                 allow_case_change=False):
        '''
        @param tags: list of strings
        @param append: If True existing tags are not removed
        '''
        if not tags:
            tags = []
        if not append:
            self.conn.execute('DELETE FROM books_tags_link WHERE book=?', (id,))
            self.conn.execute('''DELETE FROM tags WHERE (SELECT COUNT(id)
                                 FROM books_tags_link WHERE tag=tags.id) < 1''')
        otags = self.get_tags(id)
        tags = self.cleanup_tags(tags)
        books_to_refresh = set([])
        for tag in (set(tags)-otags):
            case_changed = False
            tag = tag.strip()
            if not tag:
                continue
            if not isinstance(tag, unicode):
                tag = tag.decode(preferred_encoding, 'replace')
            existing_tags = self.all_tags()
            lt = [t.lower() for t in existing_tags]
            try:
                idx = lt.index(tag.lower())
            except ValueError:
                idx = -1
            if idx > -1:
                etag = existing_tags[idx]
                tid = self.conn.get('SELECT id FROM tags WHERE name=?', (etag,), all=False)
                if allow_case_change and etag != tag:
                    self.conn.execute('UPDATE tags SET name=? WHERE id=?', (tag, tid))
                    case_changed = True
            else:
                tid = self.conn.execute('INSERT INTO tags(name) VALUES(?)', (tag,)).lastrowid

            if not self.conn.get('''SELECT book FROM books_tags_link
                                    WHERE book=? AND tag=?''', (id, tid), all=False):
                self.conn.execute('''INSERT INTO books_tags_link(book, tag)
                                     VALUES (?,?)''', (id, tid))
            if case_changed:
                bks = self.conn.get('SELECT book FROM books_tags_link WHERE tag=?',
                                        (tid,))
                books_to_refresh |= set([bk[0] for bk in bks])
        self.dirtied(set([id])|books_to_refresh, commit=False)
        if commit:
            self.conn.commit()
        tags = u','.join(self.get_tags(id))
        self.data.set(id, self.FIELD_MAP['tags'], tags, row_is_id=True)
        if notify:
            self.notify('metadata', [id])
        return books_to_refresh

    def unapply_tags(self, book_id, tags, notify=True):
        for tag in tags:
            id = self.conn.get('SELECT id FROM tags WHERE name=?', (tag,), all=False)
            if id:
                self.conn.execute('''DELETE FROM books_tags_link
                                     WHERE tag=? AND book=?''', (id, book_id))
        self.conn.commit()
        self.data.refresh_ids(self, [book_id])
        if notify:
            self.notify('metadata', [id])

    def is_tag_used(self, tag):
        existing_tags = self.all_tags()
        lt = [t.lower() for t in existing_tags]
        try:
            lt.index(tag.lower())
            return True
        except ValueError:
            return False

    def delete_tag(self, tag):
        existing_tags = self.all_tags()
        lt = [t.lower() for t in existing_tags]
        try:
            idx = lt.index(tag.lower())
        except ValueError:
            idx = -1
        if idx > -1:
            id = self.conn.get('SELECT id FROM tags WHERE name=?', (existing_tags[idx],), all=False)
            if id:
                self.conn.execute('DELETE FROM books_tags_link WHERE tag=?', (id,))
                self.conn.execute('DELETE FROM tags WHERE id=?', (id,))
                self.conn.commit()

    series_index_pat = re.compile(r'(.*)\s+\[([.0-9]+)\]$')

    def _get_series_values(self, val):
        if not val:
            return (val, None)
        match = self.series_index_pat.match(val.strip())
        if match is not None:
            idx = match.group(2)
            try:
                idx = float(idx)
                return (match.group(1).strip(), idx)
            except:
                pass
        return (val, None)

    def set_series(self, id, series, notify=True, commit=True, allow_case_change=True):
        self.conn.execute('DELETE FROM books_series_link WHERE book=?',(id,))
        self.conn.execute('''DELETE FROM series
                             WHERE (SELECT COUNT(id) FROM books_series_link
                                    WHERE series=series.id) < 1''')
        (series, idx) = self._get_series_values(series)
        books_to_refresh = set([])
        if series:
            case_change = False
            if not isinstance(series, unicode):
                series = series.decode(preferred_encoding, 'replace')
            series = series.strip()
            series = u' '.join(series.split())
            sx = self.conn.get('SELECT id,name from series WHERE name=?', (series,))
            if sx:
                aid, cur_name = sx[0]
                if cur_name != series:
                    if allow_case_change:
                        self.conn.execute('UPDATE series SET name=? WHERE id=?', (series, aid))
                        case_change = True
                    else:
                        series = cur_name
            else:
                aid = self.conn.execute('INSERT INTO series(name) VALUES (?)', (series,)).lastrowid
            self.conn.execute('INSERT INTO books_series_link(book, series) VALUES (?,?)', (id, aid))
            if idx:
                self.set_series_index(id, idx, notify=notify, commit=commit)
            if case_change:
                bks = self.conn.get('SELECT book FROM books_series_link WHERE series=?',
                                        (aid,))
                books_to_refresh |= set([bk[0] for bk in bks])
        self.dirtied([id], commit=False)
        if commit:
            self.conn.commit()
        self.data.set(id, self.FIELD_MAP['series'], series, row_is_id=True)
        if notify:
            self.notify('metadata', [id])
        return books_to_refresh

    def set_series_index(self, id, idx, notify=True, commit=True):
        if idx is None:
            idx = 1.0
        try:
            idx = float(idx)
        except:
            idx = 1.0
        self.conn.execute('UPDATE books SET series_index=? WHERE id=?', (idx, id))
        self.dirtied([id], commit=False)
        if commit:
            self.conn.commit()
        self.data.set(id, self.FIELD_MAP['series_index'], idx, row_is_id=True)
        if notify:
            self.notify('metadata', [id])

    def set_rating(self, id, rating, notify=True, commit=True):
        if not rating:
            rating = 0
        rating = int(rating)
        self.conn.execute('DELETE FROM books_ratings_link WHERE book=?',(id,))
        rat = self.conn.get('SELECT id FROM ratings WHERE rating=?', (rating,), all=False)
        rat = rat if rat is not None else self.conn.execute('INSERT INTO ratings(rating) VALUES (?)', (rating,)).lastrowid
        self.conn.execute('INSERT INTO books_ratings_link(book, rating) VALUES (?,?)', (id, rat))
        self.dirtied([id], commit=False)
        if commit:
            self.conn.commit()
        self.data.set(id, self.FIELD_MAP['rating'], rating, row_is_id=True)
        if notify:
            self.notify('metadata', [id])

    def set_comment(self, id, text, notify=True, commit=True):
        self.conn.execute('DELETE FROM comments WHERE book=?', (id,))
        if text:
            self.conn.execute('INSERT INTO comments(book,text) VALUES (?,?)', (id, text))
        else:
            text = ''
        if commit:
            self.conn.commit()
        self.data.set(id, self.FIELD_MAP['comments'], text, row_is_id=True)
        self.dirtied([id], commit=False)
        if notify:
            self.notify('metadata', [id])

    def set_author_sort(self, id, sort, notify=True, commit=True):
        if not sort:
            sort = ''
        self.conn.execute('UPDATE books SET author_sort=? WHERE id=?', (sort, id))
        self.dirtied([id], commit=False)
        if commit:
            self.conn.commit()
        self.data.set(id, self.FIELD_MAP['author_sort'], sort, row_is_id=True)
        if notify:
            self.notify('metadata', [id])

    def isbn(self, idx, index_is_id=False):
        row = self.data._data[idx] if index_is_id else self.data[idx]
        if row is not None:
            raw = row[self.FIELD_MAP['identifiers']]
            if raw:
                for x in raw.split(','):
                    if x.startswith('isbn:'):
                        return x[5:].strip()

    def get_identifiers(self, idx, index_is_id=False):
        ans = {}
        row = self.data._data[idx] if index_is_id else self.data[idx]
        if row is not None:
            raw = row[self.FIELD_MAP['identifiers']]
            if raw:
                for x in raw.split(','):
                    key, _, val = x.partition(':')
                    key, val = key.strip(), val.strip()
                    if key and val:
                        ans[key] = val

        return ans

    def get_all_identifier_types(self):
        idents = self.conn.get('SELECT DISTINCT type FROM identifiers')
        return [ident[0] for ident in idents]

    def _clean_identifier(self, typ, val):
        typ = icu_lower(typ).strip().replace(':', '').replace(',', '')
        val = val.strip().replace(',', '|').replace(':', '|')
        return typ, val

    def set_identifier(self, id_, typ, val, notify=True, commit=True):
        'If val is empty, deletes identifier of type typ'
        typ, val = self._clean_identifier(typ, val)
        identifiers = self.get_identifiers(id_, index_is_id=True)
        if not typ:
            return
        changed = False
        if not val and typ in identifiers:
            identifiers.pop(typ)
            changed = True
            self.conn.execute(
                'DELETE from identifiers WHERE book=? AND type=?',
                    (id_, typ))
        if val and identifiers.get(typ, None) != val:
            changed = True
            identifiers[typ] = val
            self.conn.execute(
                'INSERT OR REPLACE INTO identifiers (book, type, val) VALUES (?, ?, ?)',
                    (id_, typ, val))
        if changed:
            raw = ','.join(['%s:%s'%(k, v) for k, v in
                identifiers.iteritems()])
            self.data.set(id_, self.FIELD_MAP['identifiers'], raw,
                    row_is_id=True)
            if commit:
                self.conn.commit()
            if notify:
                self.notify('metadata', [id_])

    def set_identifiers(self, id_, identifiers, notify=True, commit=True):
        cleaned = {}
        if not identifiers:
            identifiers = {}
        for typ, val in identifiers.iteritems():
            typ, val = self._clean_identifier(typ, val)
            if val:
                cleaned[typ] = val
        self.conn.execute('DELETE FROM identifiers WHERE book=?', (id_,))
        self.conn.executemany(
            'INSERT INTO identifiers (book, type, val) VALUES (?, ?, ?)',
            [(id_, k, v) for k, v in cleaned.iteritems()])
        raw = ','.join(['%s:%s'%(k, v) for k, v in
                cleaned.iteritems()])
        self.data.set(id_, self.FIELD_MAP['identifiers'], raw,
                    row_is_id=True)
        if commit:
            self.conn.commit()
        if notify:
            self.notify('metadata', [id_])

    def set_isbn(self, id_, isbn, notify=True, commit=True):
        self.set_identifier(id_, 'isbn', isbn, notify=notify, commit=commit)

    def add_catalog(self, path, title):
        from calibre.ebooks.metadata.meta import get_metadata

        format = os.path.splitext(path)[1][1:].lower()
        with lopen(path, 'rb') as stream:
            matches = self.data.get_matches('title', '='+title)
            if matches:
                tag_matches = self.data.get_matches('tags', '='+_('Catalog'))
                matches = matches.intersection(tag_matches)
            db_id = None
            if matches:
                db_id = list(matches)[0]
            if db_id is None:
                obj = self.conn.execute('INSERT INTO books(title, author_sort) VALUES (?, ?)',
                                    (title, 'calibre'))
                db_id = obj.lastrowid
                self.data.books_added([db_id], self)
                self.set_path(db_id, index_is_id=True)
                self.conn.commit()
            try:
                mi = get_metadata(stream, format)
            except:
                mi = Metadata(title, ['calibre'])
            stream.seek(0)
            mi.title, mi.authors = title, ['calibre']
            mi.tags = [_('Catalog')]
            mi.pubdate = mi.timestamp = utcnow()
            if format == 'mobi':
                mi.cover, mi.cover_data = None, (None, None)
            self.set_metadata(db_id, mi)
            self.add_format(db_id, format, stream, index_is_id=True)

        self.conn.commit()
        self.data.refresh_ids(self, [db_id]) # Needed to update format list and size
        return db_id


    def add_news(self, path, arg):
        from calibre.ebooks.metadata.meta import get_metadata

        format = os.path.splitext(path)[1][1:].lower()
        stream = path if hasattr(path, 'read') else lopen(path, 'rb')
        stream.seek(0)
        mi = get_metadata(stream, format, use_libprs_metadata=False,
                force_read_metadata=True)
        # Force the author to calibre as the auto delete of old news checks for
        # both the author==calibre and the tag News
        mi.authors = ['calibre']
        stream.seek(0)
        if mi.series_index is None:
            mi.series_index = self.get_next_series_num_for(mi.series)
        mi.tags = [_('News')]
        if arg['add_title_tag']:
            mi.tags += [arg['title']]
        if arg['custom_tags']:
            mi.tags += arg['custom_tags']
        obj = self.conn.execute('INSERT INTO books(title, author_sort) VALUES (?, ?)',
                              (mi.title, mi.authors[0]))
        id = obj.lastrowid
        self.data.books_added([id], self)
        self.set_path(id, index_is_id=True)
        self.conn.commit()
        if mi.pubdate is None:
            mi.pubdate = utcnow()
        if mi.timestamp is None:
            mi.timestamp = utcnow()
        self.set_metadata(id, mi)

        self.add_format(id, format, stream, index_is_id=True)
        if not hasattr(path, 'read'):
            stream.close()
        self.conn.commit()
        self.data.refresh_ids(self, [id]) # Needed to update format list and size
        return id

    def run_import_plugins(self, path_or_stream, format):
        format = format.lower()
        if hasattr(path_or_stream, 'seek'):
            path_or_stream.seek(0)
            pt = PersistentTemporaryFile('_import_plugin.'+format)
            shutil.copyfileobj(path_or_stream, pt, 1024**2)
            pt.close()
            path = pt.name
        else:
            path = path_or_stream
        return run_plugins_on_import(path, format)

    def _add_newbook_tag(self, mi):
        tags = prefs['new_book_tags']
        if tags:
            for tag in [t.strip() for t in tags]:
                if tag:
                    if mi.tags is None:
                        mi.tags = [tag]
                    else:
                        mi.tags.append(tag)

    def create_book_entry(self, mi, cover=None, add_duplicates=True,
            force_id=None):
        if mi.tags:
            mi.tags = list(mi.tags)
        self._add_newbook_tag(mi)
        if not add_duplicates and self.has_book(mi):
            return None
        series_index = self.get_next_series_num_for(mi.series) \
                    if mi.series_index is None else mi.series_index
        aus = mi.author_sort if mi.author_sort else self.author_sort_from_authors(mi.authors)
        title = mi.title
        if isbytestring(aus):
            aus = aus.decode(preferred_encoding, 'replace')
        if isbytestring(title):
            title = title.decode(preferred_encoding, 'replace')
        if force_id is None:
            obj = self.conn.execute('INSERT INTO books(title, series_index, author_sort) VALUES (?, ?, ?)',
                                (title, series_index, aus))
            id = obj.lastrowid
        else:
            id = force_id
            obj = self.conn.execute(
                    'INSERT INTO books(id, title, series_index, '
                        'author_sort) VALUES (?, ?, ?, ?)',
                                (id, title, series_index, aus))

        self.data.books_added([id], self)
        if mi.timestamp is None:
            mi.timestamp = utcnow()
        if mi.pubdate is None:
            mi.pubdate = UNDEFINED_DATE
        self.set_metadata(id, mi, ignore_errors=True, commit=True)
        if cover is not None:
            try:
                self.set_cover(id, cover)
            except:
                traceback.print_exc()
        return id


    def add_books(self, paths, formats, metadata, add_duplicates=True,
            return_ids=False):
        '''
        Add a book to the database. The result cache is not updated.
        :param:`paths` List of paths to book files or file-like objects
        '''
        formats, metadata = iter(formats), iter(metadata)
        duplicates = []
        ids = []
        postimport = []
        for path in paths:
            mi = metadata.next()
            self._add_newbook_tag(mi)
            format = formats.next()
            if not add_duplicates and self.has_book(mi):
                duplicates.append((path, format, mi))
                continue
            series_index = self.get_next_series_num_for(mi.series) \
                            if mi.series_index is None else mi.series_index
            aus = mi.author_sort if mi.author_sort else self.author_sort_from_authors(mi.authors)
            title = mi.title
            if isinstance(aus, str):
                aus = aus.decode(preferred_encoding, 'replace')
            if isinstance(title, str):
                title = title.decode(preferred_encoding)
            obj = self.conn.execute('INSERT INTO books(title, series_index, author_sort) VALUES (?, ?, ?)',
                              (title, series_index, aus))
            id = obj.lastrowid
            self.data.books_added([id], self)
            ids.append(id)
            if mi.timestamp is None:
                mi.timestamp = utcnow()
            if mi.pubdate is None:
                mi.pubdate = UNDEFINED_DATE
            self.set_metadata(id, mi, commit=True, ignore_errors=True)
            npath = self.run_import_plugins(path, format)
            format = os.path.splitext(npath)[-1].lower().replace('.', '').upper()
            stream = lopen(npath, 'rb')
            format = check_ebook_format(stream, format)
            self.add_format(id, format, stream, index_is_id=True)
            stream.close()
            postimport.append((id, format))
        self.conn.commit()
        self.data.refresh_ids(self, ids) # Needed to update format list and size
        for book_id, fmt in postimport:
            run_plugins_on_postimport(self, book_id, fmt)
        if duplicates:
            paths    = list(duplicate[0] for duplicate in duplicates)
            formats  = list(duplicate[1] for duplicate in duplicates)
            metadata = list(duplicate[2] for duplicate in duplicates)
            return (paths, formats, metadata), (ids if return_ids else
                    len(ids))
        return None, (ids if return_ids else len(ids))

    def import_book(self, mi, formats, notify=True, import_hooks=True,
            apply_import_tags=True, preserve_uuid=False):
        series_index = self.get_next_series_num_for(mi.series) \
                        if mi.series_index is None else mi.series_index
        if apply_import_tags:
            self._add_newbook_tag(mi)
        if not mi.title:
            mi.title = _('Unknown')
        if not mi.authors:
            mi.authors = [_('Unknown')]
        aus = mi.author_sort if mi.author_sort else self.author_sort_from_authors(mi.authors)
        if isinstance(aus, str):
            aus = aus.decode(preferred_encoding, 'replace')
        title = mi.title if isinstance(mi.title, unicode) else \
                mi.title.decode(preferred_encoding, 'replace')
        obj = self.conn.execute('INSERT INTO books(title, series_index, author_sort) VALUES (?, ?, ?)',
                          (title, series_index, aus))
        id = obj.lastrowid
        self.data.books_added([id], self)
        if mi.timestamp is None:
            mi.timestamp = utcnow()
        if mi.pubdate is None:
            mi.pubdate = UNDEFINED_DATE
        self.set_metadata(id, mi, ignore_errors=True, commit=True)
        if preserve_uuid and mi.uuid:
            self.set_uuid(id, mi.uuid, commit=False)
        for path in formats:
            ext = os.path.splitext(path)[1][1:].lower()
            if ext == 'opf':
                continue
            if import_hooks:
                self.add_format_with_hooks(id, ext, path, index_is_id=True)
            else:
                with lopen(path, 'rb') as f:
                    self.add_format(id, ext, f, index_is_id=True)
        # Mark the book dirty, It probably already has been done by
        # set_metadata, but probably isn't good enough
        self.dirtied([id], commit=False)
        self.conn.commit()
        self.data.refresh_ids(self, [id]) # Needed to update format list and size
        if notify:
            self.notify('add', [id])
        return id

    def get_top_level_move_items(self):
        items = set(os.listdir(self.library_path))
        paths = set([])
        for x in self.data.universal_set():
            path = self.path(x, index_is_id=True)
            path = path.split(os.sep)[0]
            paths.add(path)
        paths.add('metadata.db')
        path_map = {}
        for x in paths:
            path_map[x] = x
        if not self.is_case_sensitive:
            for x in items:
                path_map[x.lower()] = x
            items = set(path_map)
            paths = set([x.lower() for x in paths])
        items = items.intersection(paths)
        return items, path_map

    def move_library_to(self, newloc, progress=lambda x: x):
        if not os.path.exists(newloc):
            os.makedirs(newloc)
        old_dirs = set([])
        items, path_map = self.get_top_level_move_items()
        for x in items:
            src = os.path.join(self.library_path, x)
            dest = os.path.join(newloc, path_map[x])
            if os.path.isdir(src):
                if os.path.exists(dest):
                    shutil.rmtree(dest)
                shutil.copytree(src, dest)
                old_dirs.add(src)
            else:
                if os.path.exists(dest):
                    os.remove(dest)
                shutil.copyfile(src, dest)
            x = path_map[x]
            if not isinstance(x, unicode):
                x = x.decode(filesystem_encoding, 'replace')
            progress(x)

        dbpath = os.path.join(newloc, os.path.basename(self.dbpath))
        opath = self.dbpath
        self.conn.close()
        self.library_path, self.dbpath = newloc, dbpath
        self.connect()
        try:
            os.unlink(opath)
        except:
            pass
        for dir in old_dirs:
            try:
                shutil.rmtree(dir)
            except:
                pass

    def __iter__(self):
        for record in self.data._data:
            if record is not None:
                yield record

    def all_ids(self):
        x = self.FIELD_MAP['id']
        for i in iter(self):
            yield i[x]

    def get_data_as_dict(self, prefix=None, authors_as_string=False, ids=None):
        '''
        Return all metadata stored in the database as a dict. Includes paths to
        the cover and each format.

        :param prefix: The prefix for all paths. By default, the prefix is the absolute path
        to the library folder.
        :param ids: Set of ids to return the data for. If None return data for
        all entries in database.
        '''
        if prefix is None:
            prefix = self.library_path
        fdata = self.custom_column_num_map

        FIELDS = set(['title', 'sort', 'authors', 'author_sort', 'publisher',
            'rating', 'timestamp', 'size', 'tags', 'comments', 'series',
            'series_index', 'uuid', 'pubdate', 'last_modified', 'identifiers',
            'languages']).union(set(fdata))
        for x, data in fdata.iteritems():
            if data['datatype'] == 'series':
                FIELDS.add('%d_index'%x)
        data = []
        for record in self.data:
            if record is None: continue
            db_id = record[self.FIELD_MAP['id']]
            if ids is not None and db_id not in ids:
                continue
            x = {}
            for field in FIELDS:
                x[field] = record[self.FIELD_MAP[field]]
            data.append(x)
            x['id'] = db_id
            x['formats'] = []
            isbn = self.isbn(db_id, index_is_id=True)
            x['isbn'] = isbn if isbn else ''
            if not x['authors']:
                x['authors'] = _('Unknown')
            x['authors'] = [i.replace('|', ',') for i in x['authors'].split(',')]
            if authors_as_string:
                x['authors'] = authors_to_string(x['authors'])
            x['tags'] = [i.replace('|', ',').strip() for i in x['tags'].split(',')] if x['tags'] else []
            path = os.path.join(prefix, self.path(record[self.FIELD_MAP['id']], index_is_id=True))
            x['cover'] = os.path.join(path, 'cover.jpg')
            if not record[self.FIELD_MAP['cover']]:
                x['cover'] = None
            formats = self.formats(record[self.FIELD_MAP['id']], index_is_id=True)
            if formats:
                for fmt in formats.split(','):
                    path = self.format_abspath(x['id'], fmt, index_is_id=True)
                    if path is None:
                        continue
                    if prefix != self.library_path:
                        path = os.path.relpath(path, self.library_path)
                        path = os.path.join(prefix, path)
                    x['formats'].append(path)
                    x['fmt_'+fmt.lower()] = path
                x['available_formats'] = [i.upper() for i in formats.split(',')]

        return data

    def migrate_old(self, db, progress):
        from PyQt4.QtCore import QCoreApplication
        header = _(u'<p>Migrating old database to ebook library in %s<br><center>')%self.library_path
        progress.setValue(0)
        progress.setLabelText(header)
        QCoreApplication.processEvents()
        db.conn.row_factory = lambda cursor, row : tuple(row)
        db.conn.text_factory = lambda x : unicode(x, 'utf-8', 'replace')
        books = db.conn.get('SELECT id, title, sort, timestamp, series_index, author_sort, isbn FROM books ORDER BY id ASC')
        progress.setAutoReset(False)
        progress.setRange(0, len(books))

        for book in books:
            self.conn.execute('INSERT INTO books(id, title, sort, timestamp, series_index, author_sort, isbn) VALUES(?, ?, ?, ?, ?, ?, ?, ?);', book)

        tables = '''
authors  ratings      tags    series    books_tags_link
comments               publishers
books_authors_link     conversion_options
books_publishers_link
books_ratings_link
books_series_link      feeds
'''.split()
        for table in tables:
            rows = db.conn.get('SELECT * FROM %s ORDER BY id ASC'%table)
            for row in rows:
                self.conn.execute('INSERT INTO %s VALUES(%s)'%(table, ','.join(repeat('?', len(row)))), row)

        self.conn.commit()
        self.refresh('timestamp', True)
        for i, book in enumerate(books):
            progress.setLabelText(header+_(u'Copying <b>%s</b>')%book[1])
            id = book[0]
            self.set_path(id, True)
            formats = db.formats(id, index_is_id=True)
            if not formats:
                formats = []
            else:
                formats = formats.split(',')
            for format in formats:
                data = db.format(id, format, index_is_id=True)
                if data:
                    self.add_format(id, format, cStringIO.StringIO(data), index_is_id=True)
            cover = db.cover(id, index_is_id=True)
            if cover:
                self.set_cover(id, cover)
            progress.setValue(i+1)
        self.conn.commit()
        progress.setLabelText(_('Compacting database'))
        self.vacuum()
        progress.reset()
        return len(books)

    def find_books_in_directory(self, dirpath, single_book_per_directory):
        dirpath = os.path.abspath(dirpath)
        if single_book_per_directory:
            formats = []
            for path in os.listdir(dirpath):
                path = os.path.abspath(os.path.join(dirpath, path))
                if os.path.isdir(path) or not os.access(path, os.R_OK):
                    continue
                ext = os.path.splitext(path)[1]
                if not ext:
                    continue
                ext = ext[1:].lower()
                if ext not in BOOK_EXTENSIONS and ext != 'opf':
                    continue
                formats.append(path)
            yield formats
        else:
            books = {}
            for path in os.listdir(dirpath):
                path = os.path.abspath(os.path.join(dirpath, path))
                if os.path.isdir(path) or not os.access(path, os.R_OK):
                    continue
                ext = os.path.splitext(path)[1]
                if not ext:
                    continue
                ext = ext[1:].lower()
                if ext not in BOOK_EXTENSIONS and ext != 'opf':
                    continue

                key = os.path.splitext(path)[0]
                if not books.has_key(key):
                    books[key] = []
                books[key].append(path)

            for formats in books.values():
                yield formats

    def import_book_directory_multiple(self, dirpath, callback=None,
            added_ids=None):
        from calibre.ebooks.metadata.meta import metadata_from_formats

        duplicates = []
        for formats in self.find_books_in_directory(dirpath, False):
            mi = metadata_from_formats(formats)
            if mi.title is None:
                continue
            if self.has_book(mi):
                duplicates.append((mi, formats))
                continue
            book_id = self.import_book(mi, formats)
            if added_ids is not None:
                added_ids.add(book_id)
            if callable(callback):
                if callback(mi.title):
                    break
        return duplicates

    def import_book_directory(self, dirpath, callback=None, added_ids=None):
        from calibre.ebooks.metadata.meta import metadata_from_formats
        dirpath = os.path.abspath(dirpath)
        formats = self.find_books_in_directory(dirpath, True)
        formats = list(formats)[0]
        if not formats:
            return
        mi = metadata_from_formats(formats)
        if mi.title is None:
            return
        if self.has_book(mi):
            return [(mi, formats)]
        book_id = self.import_book(mi, formats)
        if added_ids is not None:
            added_ids.add(book_id)
        if callable(callback):
            callback(mi.title)

    def recursive_import(self, root, single_book_per_directory=True,
            callback=None, added_ids=None):
        root = os.path.abspath(root)
        duplicates  = []
        for dirpath in os.walk(root):
            res = (self.import_book_directory(dirpath[0], callback=callback,
                added_ids=added_ids) if single_book_per_directory else
                self.import_book_directory_multiple(dirpath[0],
                    callback=callback, added_ids=added_ids))
            if res is not None:
                duplicates.extend(res)
            if callable(callback):
                if callback(''):
                    break
        return duplicates

    def add_custom_book_data(self, book_id, name, val):
        x = self.conn.get('SELECT id FROM books WHERE ID=?', (book_id,), all=False)
        if x is None:
            raise ValueError('add_custom_book_data: no such book_id %d'%book_id)
        # Do the json encode first, in case it throws an exception
        s = json.dumps(val, default=to_json)
        self.conn.execute('''INSERT OR REPLACE INTO books_plugin_data(book, name, val)
                             VALUES(?, ?, ?)''', (book_id, name, s))
        self.commit()

    def add_multiple_custom_book_data(self, name, vals, delete_first=False):
        if delete_first:
            self.conn.execute('DELETE FROM books_plugin_data WHERE name=?', (name, ))
        self.conn.executemany(
            'INSERT OR REPLACE INTO books_plugin_data (book, name, val) VALUES (?, ?, ?)',
            [(book_id, name, json.dumps(val, default=to_json))
                    for book_id, val in vals.iteritems()])
        self.commit()

    def get_custom_book_data(self, book_id, name, default=None):
        try:
            s = self.conn.get('''select val FROM books_plugin_data
                    WHERE book=? AND name=?''', (book_id, name), all=False)
            if s is None:
                return default
            return json.loads(s, object_hook=from_json)
        except:
            pass
        return default

    def get_all_custom_book_data(self, name, default=None):
        try:
            s = self.conn.get('''select book, val FROM books_plugin_data
                    WHERE name=?''', (name,))
            if s is None:
                return default
            res = {}
            for r in s:
                res[r[0]] = json.loads(r[1], object_hook=from_json)
            return res
        except:
            pass
        return default

    def delete_custom_book_data(self, book_id, name):
        self.conn.execute('DELETE FROM books_plugin_data WHERE book=? AND name=?',
                          (book_id, name))
        self.commit()

    def delete_all_custom_book_data(self, name):
        self.conn.execute('DELETE FROM books_plugin_data WHERE name=?', (name, ))
        self.commit()

    def get_ids_for_custom_book_data(self, name):
        s = self.conn.get('''SELECT book FROM books_plugin_data WHERE name=?''', (name,))
        return [x[0] for x in s]

    def get_usage_count_by_id(self, field):
        fm = self.field_metadata[field]
        if not fm.get('link_column', None):
            raise ValueError('%s is not an is_multiple field')
        return self.conn.get(
            'SELECT {0}, count(*) FROM books_{1}_link GROUP BY {0}'.format(
                fm['link_column'], fm['table']))

    def all_author_names(self):
        ai = self.FIELD_MAP['authors']
        ans = set()
        for rec in self.data.iterall():
            auts = rec[ai]
            if auts:
                for x in auts.split(','):
                    ans.add(x.replace('|', ','))
        return ans

    def all_tag_names(self):
        ai = self.FIELD_MAP['tags']
        ans = set()
        for rec in self.data.iterall():
            auts = rec[ai]
            if auts:
                for x in auts.split(','):
                    ans.add(x)
        return ans

    def all_publisher_names(self):
        ai = self.FIELD_MAP['publisher']
        ans = set()
        for rec in self.data.iterall():
            auts = rec[ai]
            if auts:
                ans.add(auts)
        return ans

    def all_series_names(self):
        ai = self.FIELD_MAP['series']
        ans = set()
        for rec in self.data.iterall():
            auts = rec[ai]
            if auts:
                ans.add(auts)
        return ans

<|MERGE_RESOLUTION|>--- conflicted
+++ resolved
@@ -1935,11 +1935,6 @@
             is_editable = category not in ['news', 'rating', 'languages']
             categories[category] = [tag_class(formatter(r.n), count=r.c, id=r.id,
                                         avg=avgr(r), sort=r.s, icon=icon,
-<<<<<<< HEAD
-                                        tooltip=u'({0}:{1})'.format(category,
-                                                                    formatter(r.n)),
-=======
->>>>>>> aa256bb1
                                         category=category,
                                         id_set=r.id_set, is_editable=is_editable,
                                         use_sort_as_name=use_sort_as_name)
