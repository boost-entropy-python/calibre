--- conflicted
+++ resolved
@@ -148,11 +148,7 @@
                 'path': path,
             })
         else:
-<<<<<<< HEAD
-            self.ignored_dirs.append(dirpath)
-=======
             self.mismatched_dirs.append(dirpath)
->>>>>>> e4c7e79a
 
     def create_cc_metadata(self):
         self.books.sort(key=itemgetter('timestamp'))
@@ -160,7 +156,6 @@
         fields = ('label', 'name', 'datatype', 'is_multiple', 'is_editable',
                     'display')
         for b in self.books:
-<<<<<<< HEAD
             for key in b['mi'].custom_field_keys():
                 cfm = b['mi'].metadata_for_field(key)
                 args = []
@@ -185,24 +180,6 @@
             for i,args in enumerate(m.values()):
                 db.create_custom_column(*args)
                 self.progress_callback(_('creating custom column ')+args[0], i+1)
-=======
-            args = []
-            for x in fields:
-                if x in b:
-                    args.append(b[x])
-            if len(args) == len(fields):
-                # TODO: Do series type columns need special handling?
-                label = b['label']
-                if label in m and args != m[label]:
-                    if label not in self.conflicting_custom_cols:
-                        self.conflicting_custom_cols[label] = set([m[label]])
-                    self.conflicting_custom_cols[label].add(args)
-                m[b['label']] = args
-
-        db = RestoreDatabase(self.library_path)
-        for args in m.values():
-            db.create_custom_column(*args)
->>>>>>> e4c7e79a
         db.conn.close()
 
     def restore_books(self):
