--- conflicted
+++ resolved
@@ -9,10 +9,7 @@
 
 try:
     from setuptools import setup
-<<<<<<< HEAD
-=======
     setup
->>>>>>> a6c4b0ca
 except:
     class setup:
         pass
